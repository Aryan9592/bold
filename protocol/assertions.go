package protocol

import (
	"context"
	"encoding/binary"
	"fmt"
	"math/big"
	"sync"
	"time"

	"github.com/OffchainLabs/new-rollup-exploration/util"
	"github.com/ethereum/go-ethereum/common"
	"github.com/ethereum/go-ethereum/crypto"
	"github.com/pkg/errors"
)

var (
	Gwei              = big.NewInt(1000000000)
	AssertionStakeWei = Gwei

	ErrWrongChain             = errors.New("wrong chain")
	ErrInvalidOp              = errors.New("invalid operation")
	ErrChallengeAlreadyExists = errors.New("challenge already exists on leaf")
	ErrCannotChallengeOwnLeaf = errors.New("cannot challenge own leaf")
	ErrInvalidHeight          = errors.New("invalid block height")
	ErrVertexAlreadyExists    = errors.New("vertex already exists")
	ErrWrongState             = errors.New("vertex state does not allow this operation")
	ErrWrongPredecessorState  = errors.New("predecessor state does not allow this operation")
	ErrNotYet                 = errors.New("deadline has not yet passed")
	ErrNoWinnerYet            = errors.New("challenges does not yet have a winnerAssertion")
	ErrPastDeadline           = errors.New("deadline has passed")
	ErrInsufficientBalance    = errors.New("insufficient balance")
	ErrNotImplemented         = errors.New("not yet implemented")
)

// CommitHash uses the hash of an assertion's state commitment
// as a type used throughout the protocol.
type CommitHash common.Hash

// AssertionSequenceNumber is a monotonically increasing index, starting from 0, for the creation
// of in a collection such as assertions.
type AssertionSequenceNumber uint64

// VertexSequenceNumber is a monotonically increasing index, starting from 0, for the creation
// of in a collection such as challenge vertexes.
type VertexSequenceNumber uint64

// OnChainProtocol defines an interface for interacting with the smart contract implementation
// of the assertion protocol, with methods to issue mutating transactions, make eth calls, create
// leafs in the protocol, issue challenges, and subscribe to chain events wrapped in simple abstractions.
type OnChainProtocol interface {
	ChainReadWriter
	AssertionManager
}

// ChainReadWriter can make mutating and non-mutating calls to the blockchain.
type ChainReadWriter interface {
	ChainReader
	ChainWriter
	EventProvider
}

// ChainReader can make non-mutating calls to the on-chain protocol.
type ChainReader interface {
	Call(clo func(*ActiveTx, OnChainProtocol) error) error
}

// ChainWriter can make mutating calls to the on-chain protocol.
type ChainWriter interface {
	Tx(clo func(*ActiveTx, OnChainProtocol) error) error
}

// EventProvider allows subscribing to chain events for the on-chain protocol.
type EventProvider interface {
	SubscribeChainEvents(ctx context.Context, ch chan<- AssertionChainEvent)
	SubscribeChallengeEvents(ctx context.Context, ch chan<- ChallengeEvent)
}

// AssertionManager allows the creation of new leaves for a Staker with a State Commitment
// and a previous assertion.
type AssertionManager interface {
	Inbox() *Inbox
	NumAssertions(tx *ActiveTx) uint64
	AssertionBySequenceNum(tx *ActiveTx, seqNum AssertionSequenceNumber) (*Assertion, error)
	IsAtOneStepFork(
		tx *ActiveTx,
		challengeCommitHash CommitHash,
		vertexCommit util.HistoryCommitment,
		vertexParentCommit util.HistoryCommitment,
	) (bool, error)
	ChallengeByCommitHash(tx *ActiveTx, commitHash CommitHash) (*Challenge, error)
	ChallengeVertexBySequenceNum(tx *ActiveTx, commitHash CommitHash, seqNum VertexSequenceNumber) (*ChallengeVertex, error)
<<<<<<< HEAD
	ChallengeVertexByHistoryCommit(tx *ActiveTx, commitHash CommitHash, hist util.HistoryCommitment) (*ChallengeVertex, error)
=======
	ChallengeVertexByHistoryCommit(
		tx *ActiveTx, challengeCommitHash CommitHash, hist util.HistoryCommitment,
	) (*ChallengeVertex, error)
	IsAtOneStepFork(
		tx *ActiveTx,
		challengeCommitHash CommitHash,
		vertexCommit util.HistoryCommitment,
		vertexParentCommit util.HistoryCommitment,
	) (bool, error)
>>>>>>> df7efa80
	ChallengePeriodLength(tx *ActiveTx) time.Duration
	LatestConfirmed(*ActiveTx) *Assertion
	CreateLeaf(tx *ActiveTx, prev *Assertion, commitment StateCommitment, staker common.Address) (*Assertion, error)
}

type AssertionChain struct {
	mutex                               sync.RWMutex
	timeReference                       util.TimeReference
	challengePeriod                     time.Duration
	latestConfirmed                     AssertionSequenceNumber
	assertions                          []*Assertion
	hasSeenAssertions                   map[common.Hash]bool
	challengeVerticesByCommitHashSeqNum map[CommitHash]map[VertexSequenceNumber]*ChallengeVertex
	challengesByCommitHash              map[CommitHash]*Challenge
	balances                            *util.MapWithDefault[common.Address, *big.Int]
	feed                                *EventFeed[AssertionChainEvent]
	challengesFeed                      *EventFeed[ChallengeEvent]
	inbox                               *Inbox
}

const (
	deadTxStatus = iota
	readOnlyTxStatus
	readWriteTxStatus
)

// ActiveTx is a transaction that is currently being processed.
type ActiveTx struct {
	txStatus int
}

// verifyRead is a helper function to verify that the transaction is read-only.
func (tx *ActiveTx) verifyRead() {
	if tx.txStatus == deadTxStatus {
		panic("tried to read chain after call ended")
	}
}

// verifyReadWrite is a helper function to verify that the transaction is read-write.
func (tx *ActiveTx) verifyReadWrite() {
	if tx.txStatus != readWriteTxStatus {
		panic("tried to modify chain in read-only call")
	}
}

// Tx enables a mutating call to the on-chain protocol.
func (chain *AssertionChain) Tx(clo func(tx *ActiveTx, p OnChainProtocol) error) error {
	chain.mutex.Lock()
	defer chain.mutex.Unlock()
	tx := &ActiveTx{txStatus: readWriteTxStatus}
	err := clo(tx, chain)
	tx.txStatus = deadTxStatus
	return err
}

// Call enables a non-mutating call to the on-chain protocol.
func (chain *AssertionChain) Call(clo func(tx *ActiveTx, p OnChainProtocol) error) error {
	chain.mutex.RLock()
	defer chain.mutex.RUnlock()
	tx := &ActiveTx{txStatus: readOnlyTxStatus}
	err := clo(tx, chain)
	tx.txStatus = deadTxStatus
	return err
}

const (
	PendingAssertionState = iota
	ConfirmedAssertionState
	RejectedAssertionState
)

// AssertionState is a type used to represent the state of an assertion.
type AssertionState int

// Assertion represents an assertion in the protocol.
type Assertion struct {
	SequenceNum             AssertionSequenceNumber
	StateCommitment         StateCommitment
	Staker                  util.Option[common.Address]
	Prev                    util.Option[*Assertion]
	chain                   *AssertionChain
	status                  AssertionState
	isFirstChild            bool
	firstChildCreationTime  util.Option[time.Time]
	secondChildCreationTime util.Option[time.Time]
	challenge               util.Option[*Challenge]
}

// StateCommitment is a type used to represent the state commitment of an assertion.
type StateCommitment struct {
	Height    uint64
	StateRoot common.Hash
}

// Hash returns the hash of the state commitment.
func (comm StateCommitment) Hash() common.Hash {
	return crypto.Keccak256Hash(binary.BigEndian.AppendUint64([]byte{}, comm.Height), comm.StateRoot.Bytes())
}

// NewAssertionChain creates a new AssertionChain.
func NewAssertionChain(ctx context.Context, timeRef util.TimeReference, challengePeriod time.Duration) *AssertionChain {
	genesis := &Assertion{
		chain:       nil,
		status:      ConfirmedAssertionState,
		SequenceNum: 0,
		StateCommitment: StateCommitment{
			Height:    0,
			StateRoot: common.Hash{},
		},
		Prev:                    util.None[*Assertion](),
		isFirstChild:            false,
		firstChildCreationTime:  util.None[time.Time](),
		secondChildCreationTime: util.None[time.Time](),
		challenge:               util.None[*Challenge](),
		Staker:                  util.None[common.Address](),
	}
	chain := &AssertionChain{
		mutex:                               sync.RWMutex{},
		timeReference:                       timeRef,
		challengePeriod:                     challengePeriod,
		challengesByCommitHash:              make(map[CommitHash]*Challenge),
		challengeVerticesByCommitHashSeqNum: make(map[CommitHash]map[VertexSequenceNumber]*ChallengeVertex),
		latestConfirmed:                     0,
		assertions:                          []*Assertion{genesis},
		balances:                            util.NewMapWithDefaultAdvanced[common.Address, *big.Int](common.Big0, func(x *big.Int) bool { return x.Sign() == 0 }),
		feed:                                NewEventFeed[AssertionChainEvent](ctx),
		challengesFeed:                      NewEventFeed[ChallengeEvent](ctx),
		inbox:                               NewInbox(ctx),
		hasSeenAssertions:                   make(map[common.Hash]bool),
	}
	genesis.chain = chain
	return chain
}

// TimeReference returns the time reference used by the chain.
func (chain *AssertionChain) TimeReference() util.TimeReference {
	return chain.timeReference
}

// Inbox returns the inbox used by the chain.
func (chain *AssertionChain) Inbox() *Inbox {
	return chain.inbox
}

// GetBalance returns the balance of the given address.
func (chain *AssertionChain) GetBalance(tx *ActiveTx, addr common.Address) *big.Int {
	tx.verifyRead()
	return chain.balances.Get(addr)
}

// SetBalance sets the balance of the given address.
func (chain *AssertionChain) SetBalance(tx *ActiveTx, addr common.Address, balance *big.Int) {
	tx.verifyReadWrite()
	oldBalance := chain.balances.Get(addr)
	chain.balances.Set(addr, balance)
	chain.feed.Append(&SetBalanceEvent{Addr: addr, OldBalance: oldBalance, NewBalance: balance})
}

// AddToBalance adds the given amount to the balance of the given address.
func (chain *AssertionChain) AddToBalance(tx *ActiveTx, addr common.Address, amount *big.Int) {
	tx.verifyReadWrite()
	chain.SetBalance(tx, addr, new(big.Int).Add(chain.GetBalance(tx, addr), amount))
}

// DeductFromBalance deducts the given amount from the balance of the given address.
func (chain *AssertionChain) DeductFromBalance(tx *ActiveTx, addr common.Address, amount *big.Int) error {
	tx.verifyReadWrite()
	balance := chain.GetBalance(tx, addr)
	if balance.Cmp(amount) < 0 {
		return errors.Wrapf(ErrInsufficientBalance, "%s < %s", balance.String(), amount.String())
	}
	chain.SetBalance(tx, addr, new(big.Int).Sub(balance, amount))
	return nil
}

// ChallengePeriodLength returns the length of the challenge period.
func (chain *AssertionChain) ChallengePeriodLength(tx *ActiveTx) time.Duration {
	tx.verifyRead()
	return chain.challengePeriod
}

// LatestConfirmed returns the latest confirmed assertion.
func (chain *AssertionChain) LatestConfirmed(tx *ActiveTx) *Assertion {
	tx.verifyRead()
	return chain.assertions[chain.latestConfirmed]
}

// NumAssertions returns the number of assertions in the chain.
func (chain *AssertionChain) NumAssertions(tx *ActiveTx) uint64 {
	tx.verifyRead()
	return uint64(len(chain.assertions))
}

// AssertionBySequenceNum returns the assertion with the given sequence number.
func (chain *AssertionChain) AssertionBySequenceNum(tx *ActiveTx, seqNum AssertionSequenceNumber) (*Assertion, error) {
	tx.verifyRead()
	if seqNum >= AssertionSequenceNumber(len(chain.assertions)) {
		return nil, fmt.Errorf("assertion sequence out of range %d >= %d", seqNum, len(chain.assertions))
	}
	return chain.assertions[seqNum], nil
}

// IsAtOneStepFork when given a challenge vertex's history commitment
// along with its parent's, will check other challenge vertices in that challenge
// to verify there are > 1 vertices that are one height away from their parent.
func (chain *AssertionChain) IsAtOneStepFork(
	tx *ActiveTx,
	challengeCommitHash CommitHash,
	vertexCommit util.HistoryCommitment,
	vertexParentCommit util.HistoryCommitment,
) (bool, error) {
	tx.verifyRead()
	if vertexCommit.Height != vertexParentCommit.Height+1 {
		return false, nil
	}
	vertices, ok := chain.challengeVerticesByCommitHashSeqNum[challengeCommitHash]
	if !ok {
		return false, fmt.Errorf("challenge vertices not found for assertion with state commit hash %#x", challengeCommitHash)
	}
	parentCommitHash := CommitHash(vertexParentCommit.Hash())
	return verticesContainOneStepFork(vertices, parentCommitHash), nil
}

// Check if a vertices with a matching parent commitment hash are at a one-step-fork from their parent.
// First, we filter out vertices with the specified parent commit hash, then check that all of the
// matching vertices are one-step away from their parent.
func verticesContainOneStepFork(vertices map[VertexSequenceNumber]*ChallengeVertex, parentCommitHash CommitHash) bool {
	if len(vertices) < 2 {
		return false
	}
	childVertices := make([]*ChallengeVertex, 0)
	for _, v := range vertices {
		if v.Prev.IsNone() {
			continue
		}
		// We only check vertices that have a matching parent commit hash.
		vParentHash := CommitHash(v.Prev.Unwrap().Commitment.Hash())
		if vParentHash == parentCommitHash {
			childVertices = append(childVertices, v)
		}
	}
	if len(childVertices) < 2 {
		return false
	}
	for _, vertex := range childVertices {
		if !isOneStepAwayFromParent(vertex) {
			return false
		}
	}
	return true
}

func isOneStepAwayFromParent(vertex *ChallengeVertex) bool {
	if vertex.Prev.IsNone() {
		return false
	}
	return vertex.Commitment.Height == vertex.Prev.Unwrap().Commitment.Height+1
}

// ChallengeVertexBySequenceNum returns the challenge vertex with the given sequence number.
func (chain *AssertionChain) ChallengeVertexBySequenceNum(
	tx *ActiveTx, commitHash CommitHash, seqNum VertexSequenceNumber,
) (*ChallengeVertex, error) {
	tx.verifyRead()
	vertices, ok := chain.challengeVerticesByCommitHashSeqNum[commitHash]
	if !ok {
		return nil, fmt.Errorf("challenge vertices not found for assertion with state commit hash %#x", commitHash)
	}
	vertex, ok := vertices[seqNum]
	if !ok {
		return nil, fmt.Errorf("challenge vertex with sequence number not found %d", seqNum)
	}
	return vertex, nil
}

// ChallengeVertexByHistoryCommit returns the challenge vertex with the given history commitment.
func (chain *AssertionChain) ChallengeVertexByHistoryCommit(
	tx *ActiveTx, challengeCommitHash CommitHash, hist util.HistoryCommitment,
) (*ChallengeVertex, error) {
	tx.verifyRead()
	vertices, ok := chain.challengeVerticesByCommitHashSeqNum[challengeCommitHash]
	if !ok {
		return nil, fmt.Errorf("challenge vertices not found for assertion with state commit hash %#x", challengeCommitHash)
	}
	// TODO: Inefficient lookup, explore different storage.
	for _, v := range vertices {
		if v.Commitment.Hash() == hist.Hash() {
			return v, nil
		}
	}
	return nil, fmt.Errorf(
		"challenge vertex with commit %d and %#x not found",
		hist.Height,
		hist.Merkle,
	)
}

// ChallengeByCommitHash returns the challenge with the given commit hash.
func (chain *AssertionChain) ChallengeByCommitHash(tx *ActiveTx, commitHash CommitHash) (*Challenge, error) {
	tx.verifyRead()
	chal, ok := chain.challengesByCommitHash[commitHash]
	if !ok {
		return nil, errors.Wrapf(ErrVertexAlreadyExists, fmt.Sprintf("Hash: %s", commitHash))
	}
	return chal, nil
}

// IsAtOneStepFork when given a challenge vertex's history commitment
// along with its parent's, will check other challenge vertices in that challenge
// with the same parent and ensure all of them are one-step-away from each other.
func (chain *AssertionChain) IsAtOneStepFork(
	tx *ActiveTx,
	challengeCommitHash CommitHash,
	vertexCommit util.HistoryCommitment,
	vertexParentCommit util.HistoryCommitment,
) (bool, error) {
	tx.verifyRead()
	// Performs a basic sanity check before performing more expensive operations on inputs.
	if vertexCommit.Height != vertexParentCommit.Height+1 {
		return false, nil
	}
	vertices, ok := chain.challengeVerticesByCommitHashSeqNum[challengeCommitHash]
	if !ok {
		return false, fmt.Errorf("challenge vertices not found for assertion with state commit hash %#x", challengeCommitHash)
	}
	parentCommitHash := CommitHash(vertexParentCommit.Hash())
	return verticesContainOneStepFork(vertices, parentCommitHash), nil
}

// Check if a vertices with a matching parent commitment hash are at a one-step-fork from their parent.
// First, we filter out vertices with the specified parent commit hash, then check that all of the
// matching vertices are one-step away from their parent.
func verticesContainOneStepFork(vertices map[VertexSequenceNumber]*ChallengeVertex, parentCommitHash CommitHash) bool {
	// Basic sanity check: it is impossible to have a one-step-fork with less than 2 vertices.
	if len(vertices) < 2 {
		return false
	}
	// We filter out child vertices that match our specified parent commit hash.
	childVertices := make([]*ChallengeVertex, 0)
	for _, v := range vertices {
		// Only genesis can have a previous vertex of None.
		if v.Prev.IsNone() {
			continue
		}
		vParentHash := CommitHash(v.Prev.Unwrap().Commitment.Hash())
		if vParentHash == parentCommitHash {
			childVertices = append(childVertices, v)
		}
	}
	if len(childVertices) < 2 {
		return false
	}
	for _, vertex := range childVertices {
		if !isOneStepAwayFromParent(vertex) {
			return false
		}
	}
	return true
}

func isOneStepAwayFromParent(vertex *ChallengeVertex) bool {
	// Only genesis can have a previous vertex of None.
	if vertex.Prev.IsNone() {
		return false
	}
	return vertex.Commitment.Height == vertex.Prev.Unwrap().Commitment.Height+1
}

// ChallengeVertexByHistoryCommit returns the challenge vertex with the given history commitment.
func (chain *AssertionChain) ChallengeVertexByHistoryCommit(
	tx *ActiveTx, challengeCommitHash CommitHash, hist util.HistoryCommitment,
) (*ChallengeVertex, error) {
	tx.verifyRead()
	vertices, ok := chain.challengeVerticesByCommitHashSeqNum[challengeCommitHash]
	if !ok {
		return nil, fmt.Errorf("challenge vertices not found for assertion with state commit hash %#x", challengeCommitHash)
	}
	// TODO: Inefficient lookup, explore different storage.
	for _, v := range vertices {
		if v.Commitment.Hash() == hist.Hash() {
			return v, nil
		}
	}
	return nil, fmt.Errorf(
		"challenge vertex with commit %d and %#x not found",
		hist.Height,
		hist.Merkle,
	)
}

// SubscribeChainEvents subscribes to chain events.
func (chain *AssertionChain) SubscribeChainEvents(ctx context.Context, ch chan<- AssertionChainEvent) {
	chain.feed.Subscribe(ctx, ch)
}

// SubscribeChallengeEvents subscribes to challenge events.
func (chain *AssertionChain) SubscribeChallengeEvents(ctx context.Context, ch chan<- ChallengeEvent) {
	chain.challengesFeed.Subscribe(ctx, ch)
}

// CreateLeaf creates a new leaf assertion.
func (chain *AssertionChain) CreateLeaf(tx *ActiveTx, prev *Assertion, commitment StateCommitment, staker common.Address) (*Assertion, error) {
	tx.verifyReadWrite()
	if prev.chain != chain {
		return nil, ErrWrongChain
	}
	if prev.StateCommitment.Height >= commitment.Height {
		return nil, ErrInvalidOp
	}
	seenKey := crypto.Keccak256Hash(binary.BigEndian.AppendUint64(commitment.Hash().Bytes(), uint64(prev.SequenceNum)))
	if chain.hasSeenAssertions[seenKey] {
		return nil, ErrVertexAlreadyExists
	}

	if err := prev.Staker.IfLet(
		func(oldStaker common.Address) error {
			if staker != oldStaker {
				if err := chain.DeductFromBalance(tx, staker, AssertionStakeWei); err != nil {
					return err
				}
				chain.AddToBalance(tx, oldStaker, AssertionStakeWei)
				prev.Staker = util.None[common.Address]()
			}
			return nil
		},
		func() error {
			if err := chain.DeductFromBalance(tx, staker, AssertionStakeWei); err != nil {
				return err
			}
			return nil
		},
	); err != nil {
		return nil, err
	}

	leaf := &Assertion{
		chain:                   chain,
		status:                  PendingAssertionState,
		SequenceNum:             AssertionSequenceNumber(len(chain.assertions)),
		StateCommitment:         commitment,
		Prev:                    util.Some[*Assertion](prev),
		isFirstChild:            prev.firstChildCreationTime.IsNone(),
		firstChildCreationTime:  util.None[time.Time](),
		secondChildCreationTime: util.None[time.Time](),
		challenge:               util.None[*Challenge](),
		Staker:                  util.Some[common.Address](staker),
	}
	if prev.firstChildCreationTime.IsNone() {
		prev.firstChildCreationTime = util.Some[time.Time](chain.timeReference.Get())
	} else if prev.secondChildCreationTime.IsNone() {
		prev.secondChildCreationTime = util.Some[time.Time](chain.timeReference.Get())
	}
	chain.assertions = append(chain.assertions, leaf)
	chain.hasSeenAssertions[seenKey] = true
	chain.feed.Append(&CreateLeafEvent{
		PrevStateCommitment: prev.StateCommitment,
		PrevSeqNum:          prev.SequenceNum,
		SeqNum:              leaf.SequenceNum,
		StateCommitment:     leaf.StateCommitment,
		Validator:           staker,
	})
	return leaf, nil
}

// RejectForPrev rejects the assertion and emits the information through feed. It moves assertion to `RejectedAssertionState` state.
func (a *Assertion) RejectForPrev(tx *ActiveTx) error {
	tx.verifyReadWrite()
	if a.status != PendingAssertionState {
		return errors.Wrapf(ErrWrongState, fmt.Sprintf("State: %d", a.status))
	}
	if a.Prev.IsNone() {
		return ErrInvalidOp
	}
	if a.Prev.Unwrap().status != RejectedAssertionState {
		return errors.Wrapf(ErrWrongPredecessorState, fmt.Sprintf("State: %d", a.Prev.Unwrap().status))
	}
	a.status = RejectedAssertionState
	a.chain.feed.Append(&RejectEvent{
		SeqNum: a.SequenceNum,
	})
	return nil
}

// RejectForLoss rejects the assertion and emits the information through feed. It moves assertion to `RejectedAssertionState` state.
func (a *Assertion) RejectForLoss(tx *ActiveTx) error {
	tx.verifyReadWrite()
	if a.status != PendingAssertionState {
		return errors.Wrapf(ErrWrongState, fmt.Sprintf("State: %d", a.status))
	}
	if a.Prev.IsNone() {
		return ErrInvalidOp
	}
	chal := a.Prev.Unwrap().challenge
	if chal.IsNone() {
		return util.ErrOptionIsEmpty
	}
	winner, err := chal.Unwrap().Winner(tx)
	if err != nil {
		return err
	}
	if winner == a {
		return ErrInvalidOp
	}
	a.status = RejectedAssertionState
	a.chain.feed.Append(&RejectEvent{
		SeqNum: a.SequenceNum,
	})
	return nil
}

// ConfirmNoRival confirms that there is no rival for the assertion and moves the assertion to `ConfirmedAssertionState` state.
func (a *Assertion) ConfirmNoRival(tx *ActiveTx) error {
	tx.verifyReadWrite()
	if a.status != PendingAssertionState {
		return errors.Wrapf(ErrWrongState, fmt.Sprintf("State: %d", a.status))
	}
	if a.Prev.IsNone() {
		return ErrInvalidOp
	}
	prev := a.Prev.Unwrap()
	if prev.status != ConfirmedAssertionState {
		return errors.Wrapf(ErrWrongPredecessorState, fmt.Sprintf("State: %d", a.Prev.Unwrap().status))
	}
	if !prev.secondChildCreationTime.IsNone() {
		return ErrInvalidOp
	}
	if !a.chain.timeReference.Get().After(prev.firstChildCreationTime.Unwrap().Add(a.chain.challengePeriod)) {
		return errors.Wrapf(ErrNotYet, fmt.Sprintf("%d > %d", a.chain.timeReference.Get().Unix(), prev.firstChildCreationTime.Unwrap().Add(a.chain.challengePeriod).Unix()))
	}
	a.status = ConfirmedAssertionState
	a.chain.latestConfirmed = a.SequenceNum
	a.chain.feed.Append(&ConfirmEvent{
		SeqNum: a.SequenceNum,
	})
	if !a.Staker.IsNone() {
		a.chain.AddToBalance(tx, a.Staker.Unwrap(), AssertionStakeWei)
		a.Staker = util.None[common.Address]()
	}
	return nil
}

// ConfirmForWin confirms that the assertion is the winnerAssertion of the challenge and moves the assertion to `ConfirmedAssertionState` state.
func (a *Assertion) ConfirmForWin(tx *ActiveTx) error {
	tx.verifyReadWrite()
	if a.status != PendingAssertionState {
		return errors.Wrapf(ErrWrongState, fmt.Sprintf("State: %d", a.status))
	}
	if a.Prev.IsNone() {
		return ErrInvalidOp
	}
	prev := a.Prev.Unwrap()
	if prev.status != ConfirmedAssertionState {
		return errors.Wrapf(ErrWrongPredecessorState, fmt.Sprintf("State: %d", a.Prev.Unwrap().status))
	}
	if prev.challenge.IsNone() {
		return ErrWrongPredecessorState
	}
	winner, err := prev.challenge.Unwrap().Winner(tx)
	if err != nil {
		return err
	}
	if winner != a {
		return ErrInvalidOp
	}
	a.status = ConfirmedAssertionState
	a.chain.latestConfirmed = a.SequenceNum
	a.chain.feed.Append(&ConfirmEvent{
		SeqNum: a.SequenceNum,
	})
	return nil
}

// Challenge created by an assertion.
type Challenge struct {
	rootAssertion         util.Option[*Assertion]
	winnerAssertion       util.Option[*Assertion]
	rootVertex            util.Option[*ChallengeVertex]
	latestConfirmedVertex util.Option[*ChallengeVertex]
	creationTime          time.Time
	includedHistories     map[common.Hash]bool
	nextSequenceNum       VertexSequenceNumber
}

// CreateChallenge creates a challenge for the assertion and moves the assertion to `ChallengedAssertionState` state.
func (a *Assertion) CreateChallenge(tx *ActiveTx, ctx context.Context, validator common.Address) (*Challenge, error) {
	tx.verifyReadWrite()
	if a.status != PendingAssertionState && a.chain.LatestConfirmed(tx) != a {
		return nil, errors.Wrapf(ErrWrongState, fmt.Sprintf("State: %d, Confirmed status: %v", a.status, a.chain.LatestConfirmed(tx) != a))
	}
	if !a.challenge.IsNone() {
		return nil, ErrChallengeAlreadyExists
	}
	if a.secondChildCreationTime.IsNone() {
		return nil, ErrInvalidOp
	}
	currSeqNumber := VertexSequenceNumber(0)
	rootVertex := &ChallengeVertex{
		challenge:   util.None[*Challenge](),
		SequenceNum: currSeqNumber,
		isLeaf:      false,
		status:      ConfirmedAssertionState,
		Commitment: util.HistoryCommitment{
			Height: 0,
			Merkle: common.Hash{},
		},
		Prev:                 util.None[*ChallengeVertex](),
		PresumptiveSuccessor: util.None[*ChallengeVertex](),
		psTimer:              util.NewCountUpTimer(a.chain.timeReference),
		subChallenge:         util.None[*SubChallenge](),
	}

	chal := &Challenge{
		rootAssertion:         util.Some[*Assertion](a),
		winnerAssertion:       util.None[*Assertion](),
		rootVertex:            util.Some[*ChallengeVertex](rootVertex),
		latestConfirmedVertex: util.Some[*ChallengeVertex](rootVertex),
		creationTime:          a.chain.timeReference.Get(),
		includedHistories:     make(map[common.Hash]bool),
		nextSequenceNum:       currSeqNumber + 1,
	}
	rootVertex.challenge = util.Some[*Challenge](chal)
	chal.includedHistories[rootVertex.Commitment.Hash()] = true
	a.challenge = util.Some[*Challenge](chal)
	parentStaker := common.Address{}
	if !a.Staker.IsNone() {
		parentStaker = a.Staker.Unwrap()
	}
	a.chain.feed.Append(&StartChallengeEvent{
		ParentSeqNum:          a.SequenceNum,
		ParentStateCommitment: a.StateCommitment,
		ParentStaker:          parentStaker,
		Validator:             validator,
	})

	challengeID := CommitHash(a.StateCommitment.Hash())
	a.chain.challengesByCommitHash[challengeID] = chal
	a.chain.challengeVerticesByCommitHashSeqNum[challengeID] = map[VertexSequenceNumber]*ChallengeVertex{currSeqNumber: rootVertex}

	return chal, nil
}

// ParentStateCommitment returns the state commitment of the parent assertion.
func (c *Challenge) ParentStateCommitment() StateCommitment {
	return c.rootAssertion.Unwrap().StateCommitment
}

// AssertionSeqNumber returns the sequence number of the assertion that created the challenge.
func (c *Challenge) AssertionSeqNumber() AssertionSequenceNumber {
	return c.rootAssertion.Unwrap().SequenceNum
}

// AddLeaf adds a new leaf to the challenge.
func (c *Challenge) AddLeaf(tx *ActiveTx, assertion *Assertion, history util.HistoryCommitment, validator common.Address) (*ChallengeVertex, error) {
	tx.verifyReadWrite()
	if assertion.Prev.IsNone() {
		return nil, ErrInvalidOp
	}
	prev := assertion.Prev.Unwrap()
	if prev != c.rootAssertion.Unwrap() {
		return nil, ErrInvalidOp
	}
	if c.Completed(tx) {
		return nil, ErrWrongState
	}
	chain := assertion.chain
	if !c.rootVertex.Unwrap().eligibleForNewSuccessor() {
		return nil, ErrPastDeadline
	}
	if c.includedHistories[history.Hash()] {
		return nil, errors.Wrapf(ErrVertexAlreadyExists, fmt.Sprintf("Hash: %s", history.Hash().String()))
	}

	timer := util.NewCountUpTimer(chain.timeReference)
	if assertion.isFirstChild {
		delta := prev.secondChildCreationTime.Unwrap().Sub(prev.firstChildCreationTime.Unwrap())
		timer.Set(delta)
	}
	leaf := &ChallengeVertex{
		challenge:            util.Some[*Challenge](c),
		SequenceNum:          c.nextSequenceNum,
		Validator:            validator,
		isLeaf:               true,
		status:               PendingAssertionState,
		Commitment:           history,
		Prev:                 c.rootVertex,
		PresumptiveSuccessor: util.None[*ChallengeVertex](),
		psTimer:              timer,
		subChallenge:         util.None[*SubChallenge](),
		winnerIfConfirmed:    util.Some[*Assertion](assertion),
	}
	c.nextSequenceNum++
	c.rootVertex.Unwrap().maybeNewPresumptiveSuccessor(leaf)
	c.rootAssertion.Unwrap().chain.challengesFeed.Append(&ChallengeLeafEvent{
		ParentSeqNum:      leaf.Prev.Unwrap().SequenceNum,
		SequenceNum:       leaf.SequenceNum,
		WinnerIfConfirmed: assertion.SequenceNum,
		History:           history,
		BecomesPS:         leaf.Prev.Unwrap().PresumptiveSuccessor.Unwrap() == leaf,
<<<<<<< HEAD
		Validator:         validator,
=======
		Validator:         challenger,
>>>>>>> df7efa80
	})
	c.includedHistories[history.Hash()] = true
	h := CommitHash(c.rootAssertion.Unwrap().StateCommitment.Hash())
	c.rootAssertion.Unwrap().chain.challengesByCommitHash[h] = c
	c.rootAssertion.Unwrap().chain.challengeVerticesByCommitHashSeqNum[h][leaf.SequenceNum] = leaf
	return leaf, nil
}

// Completed returns true if the challenge is completed.
func (c *Challenge) Completed(tx *ActiveTx) bool {
	tx.verifyRead()
	return !c.winnerAssertion.IsNone()
}

// Winner returns the winning assertion if the challenge is completed.
func (c *Challenge) Winner(tx *ActiveTx) (*Assertion, error) {
	tx.verifyRead()
	if c.winnerAssertion.IsNone() {
		return nil, ErrNoWinnerYet
	}
	return c.winnerAssertion.Unwrap(), nil
}

type ChallengeVertex struct {
	Commitment           util.HistoryCommitment
	challenge            util.Option[*Challenge]
	SequenceNum          VertexSequenceNumber // unique within the challenge
	Validator            common.Address
	isLeaf               bool
	status               AssertionState
	Prev                 util.Option[*ChallengeVertex]
	PresumptiveSuccessor util.Option[*ChallengeVertex]
	psTimer              *util.CountUpTimer
	subChallenge         util.Option[*SubChallenge]
	winnerIfConfirmed    util.Option[*Assertion]
}

// eligibleForNewSuccessor returns true if the vertex is eligible to have a new successor.
func (v *ChallengeVertex) eligibleForNewSuccessor() bool {
	return v.PresumptiveSuccessor.IsNone() ||
		v.PresumptiveSuccessor.Unwrap().psTimer.Get() <= v.challenge.Unwrap().rootAssertion.Unwrap().chain.challengePeriod
}

// maybeNewPresumptiveSuccessor updates the presumptive successor if the given vertex is eligible.
func (v *ChallengeVertex) maybeNewPresumptiveSuccessor(succ *ChallengeVertex) {
	if !v.PresumptiveSuccessor.IsNone() &&
		succ.Commitment.Height < v.PresumptiveSuccessor.Unwrap().Commitment.Height {
		v.PresumptiveSuccessor.Unwrap().psTimer.Stop()
		v.PresumptiveSuccessor = util.None[*ChallengeVertex]()
	}

	if v.PresumptiveSuccessor.IsNone() {
<<<<<<< HEAD
		v.PresumptiveSuccessor = util.Some[*ChallengeVertex](succ)
=======
		v.PresumptiveSuccessor = util.Some(succ)
>>>>>>> df7efa80
		succ.psTimer.Start()
	}
}

// IsPresumptiveSuccessor returns true if the vertex is the presumptive successor of its parent.
func (v *ChallengeVertex) IsPresumptiveSuccessor() bool {
	return v.Prev.IsNone() || v.Prev.Unwrap().PresumptiveSuccessor.Unwrap() == v
}

// requiredBisectionHeight returns the height of the history commitment that must be bisectioned to prove the vertex.
func (v *ChallengeVertex) requiredBisectionHeight() (uint64, error) {
	return util.BisectionPoint(v.Prev.Unwrap().Commitment.Height, v.Commitment.Height)
}

// Bisect returns the bisection proof for the vertex.
func (v *ChallengeVertex) Bisect(tx *ActiveTx, history util.HistoryCommitment, proof []common.Hash, validator common.Address) (*ChallengeVertex, error) {
	tx.verifyReadWrite()
	if v.IsPresumptiveSuccessor() {
		return nil, ErrWrongState
	}
	if !v.Prev.Unwrap().eligibleForNewSuccessor() {
		return nil, ErrPastDeadline
	}
	if v.challenge.Unwrap().includedHistories[history.Hash()] {
		return nil, errors.Wrapf(ErrVertexAlreadyExists, fmt.Sprintf("Hash: %s", history.Hash().String()))
	}
	bisectionHeight, err := v.requiredBisectionHeight()
	if err != nil {
		return nil, err
	}
	if bisectionHeight != history.Height {
		return nil, errors.Wrapf(ErrInvalidHeight, fmt.Sprintf("%d != %d", bisectionHeight, history))
	}
	if err := util.VerifyPrefixProof(history, v.Commitment, proof); err != nil {
		return nil, err
	}

	v.psTimer.Stop()
	newVertex := &ChallengeVertex{
		challenge:            v.challenge,
		SequenceNum:          v.challenge.Unwrap().nextSequenceNum,
		Validator:            validator,
		isLeaf:               false,
		Commitment:           history,
		Prev:                 v.Prev,
		PresumptiveSuccessor: util.None[*ChallengeVertex](),
		psTimer:              v.psTimer.Clone(),
	}
	newVertex.challenge.Unwrap().nextSequenceNum++
	newVertex.maybeNewPresumptiveSuccessor(v)
	newVertex.Prev.Unwrap().maybeNewPresumptiveSuccessor(newVertex)
	newVertex.challenge.Unwrap().includedHistories[history.Hash()] = true

	v.Prev = util.Some[*ChallengeVertex](newVertex)

	newVertex.challenge.Unwrap().rootAssertion.Unwrap().chain.challengesFeed.Append(&ChallengeBisectEvent{
		FromSequenceNum: v.SequenceNum,
		SequenceNum:     newVertex.SequenceNum,
		History:         newVertex.Commitment,
		BecomesPS:       newVertex.Prev.Unwrap().PresumptiveSuccessor.Unwrap() == newVertex,
<<<<<<< HEAD
		Validator:       validator,
=======
		Validator:       challenger,
>>>>>>> df7efa80
	})
	commitHash := CommitHash(newVertex.challenge.Unwrap().rootAssertion.Unwrap().StateCommitment.Hash())
	newVertex.challenge.Unwrap().rootAssertion.Unwrap().chain.challengeVerticesByCommitHashSeqNum[commitHash][newVertex.SequenceNum] = newVertex

	return newVertex, nil
}

// Merge merges the vertex with its presumptive successor.
func (v *ChallengeVertex) Merge(tx *ActiveTx, mergingTo *ChallengeVertex, proof []common.Hash, validator common.Address) error {
	tx.verifyReadWrite()
	if !mergingTo.eligibleForNewSuccessor() {
		return ErrPastDeadline
	}
	// The vertex we are merging to should be the mandatory bisection point
	// of the current vertex's height and its parent's height.
	bisectionPoint, err := util.BisectionPoint(v.Prev.Unwrap().Commitment.Height, v.Commitment.Height)
	if err != nil {
		return err
	}
	if mergingTo.Commitment.Height != bisectionPoint {
		return errors.Wrapf(ErrInvalidHeight, "%d != %d", mergingTo.Commitment.Height, bisectionPoint)
	}
	if err := util.VerifyPrefixProof(mergingTo.Commitment, v.Commitment, proof); err != nil {
		return err
	}

	v.Prev = util.Some[*ChallengeVertex](mergingTo)
	mergingTo.psTimer.Add(v.psTimer.Get())
	mergingTo.maybeNewPresumptiveSuccessor(v)
	v.challenge.Unwrap().rootAssertion.Unwrap().chain.challengesFeed.Append(&ChallengeMergeEvent{
		DeeperSequenceNum:    v.SequenceNum,
		ShallowerSequenceNum: mergingTo.SequenceNum,
		BecomesPS:            mergingTo.PresumptiveSuccessor.Unwrap() == v,
		History:              mergingTo.Commitment,
		Validator:            validator,
	})
	return nil
}

// ConfirmForSubChallengeWin confirms the vertex as the winner of a sub-challenge.
func (v *ChallengeVertex) ConfirmForSubChallengeWin(tx *ActiveTx) error {
	tx.verifyReadWrite()
	if v.status != PendingAssertionState {
		return errors.Wrapf(ErrWrongState, fmt.Sprintf("Status: %d", v.status))
	}
	if v.Prev.Unwrap().status != ConfirmedAssertionState {
		return errors.Wrapf(ErrWrongPredecessorState, fmt.Sprintf("State: %d", v.Prev.Unwrap().status))
	}
	subChal := v.Prev.Unwrap().subChallenge
	if subChal.IsNone() || subChal.Unwrap().winner != v {
		return ErrInvalidOp
	}
	v._confirm()
	return nil
}

// ConfirmForPsTimer confirms the vertex as the winner of a psTimer.
func (v *ChallengeVertex) ConfirmForPsTimer(tx *ActiveTx) error {
	tx.verifyReadWrite()
	if v.status != PendingAssertionState {
		return errors.Wrapf(ErrWrongState, fmt.Sprintf("Status: %d", v.status))
	}
	if v.Prev.Unwrap().status != ConfirmedAssertionState {
		return errors.Wrapf(ErrWrongPredecessorState, fmt.Sprintf("State: %d", v.Prev.Unwrap().status))
	}
	if v.psTimer.Get() <= v.challenge.Unwrap().rootAssertion.Unwrap().chain.challengePeriod {
		return errors.Wrapf(
			ErrNotYet,
			fmt.Sprintf(
				"%d <= %d",
				v.psTimer.Get(),
				v.challenge.Unwrap().rootAssertion.Unwrap().chain.challengePeriod),
		)
	}
	v._confirm()
	return nil
}

// ConfirmForChallengeDeadline confirms the vertex as the winner of a challenge deadline.
func (v *ChallengeVertex) ConfirmForChallengeDeadline(tx *ActiveTx) error {
	tx.verifyReadWrite()
	if v.status != PendingAssertionState {
		return errors.Wrapf(ErrWrongState, fmt.Sprintf("Status: %d", v.status))
	}
	if v.Prev.Unwrap().status != ConfirmedAssertionState {
		return errors.Wrapf(ErrWrongPredecessorState, fmt.Sprintf("State: %d", v.Prev.Unwrap().status))
	}
	chain := v.challenge.Unwrap().rootAssertion.Unwrap().chain
	chalPeriod := chain.challengePeriod
	if !chain.timeReference.Get().After(v.challenge.Unwrap().creationTime.Add(2 * chalPeriod)) {
		return errors.Wrapf(
			ErrNotYet, fmt.Sprintf(
				"%d <= %d",
				chain.timeReference.Get().Unix(),
				v.challenge.Unwrap().creationTime.Add(2*chalPeriod).Unix(),
			),
		)
	}
	v._confirm()
	return nil
}

func (v *ChallengeVertex) _confirm() {
	v.status = ConfirmedAssertionState
	if v.isLeaf {
		v.challenge.Unwrap().winnerAssertion = v.winnerIfConfirmed
	}
}

// CreateSubChallenge creates a sub-challenge for the vertex.
func (v *ChallengeVertex) CreateSubChallenge(tx *ActiveTx) error {
	tx.verifyReadWrite()
	if !v.subChallenge.IsNone() {
		return ErrVertexAlreadyExists
	}
	if v.status == ConfirmedAssertionState {
		return errors.Wrapf(ErrWrongState, fmt.Sprintf("Status: %d", v.status))
	}
	v.subChallenge = util.Some[*SubChallenge](&SubChallenge{
		parent: v,
		winner: nil,
	})
	return nil
}

type SubChallenge struct {
	parent *ChallengeVertex
	winner *ChallengeVertex
}

// SetWinner sets the winner of the sub-challenge.
func (sc *SubChallenge) SetWinner(tx *ActiveTx, winner *ChallengeVertex) error {
	tx.verifyReadWrite()
	if sc.winner != nil {
		return ErrInvalidOp
	}
	if winner.Prev.Unwrap() != sc.parent {
		return ErrInvalidOp
	}
	sc.winner = winner
	return nil
}<|MERGE_RESOLUTION|>--- conflicted
+++ resolved
@@ -82,17 +82,8 @@
 	Inbox() *Inbox
 	NumAssertions(tx *ActiveTx) uint64
 	AssertionBySequenceNum(tx *ActiveTx, seqNum AssertionSequenceNumber) (*Assertion, error)
-	IsAtOneStepFork(
-		tx *ActiveTx,
-		challengeCommitHash CommitHash,
-		vertexCommit util.HistoryCommitment,
-		vertexParentCommit util.HistoryCommitment,
-	) (bool, error)
 	ChallengeByCommitHash(tx *ActiveTx, commitHash CommitHash) (*Challenge, error)
 	ChallengeVertexBySequenceNum(tx *ActiveTx, commitHash CommitHash, seqNum VertexSequenceNumber) (*ChallengeVertex, error)
-<<<<<<< HEAD
-	ChallengeVertexByHistoryCommit(tx *ActiveTx, commitHash CommitHash, hist util.HistoryCommitment) (*ChallengeVertex, error)
-=======
 	ChallengeVertexByHistoryCommit(
 		tx *ActiveTx, challengeCommitHash CommitHash, hist util.HistoryCommitment,
 	) (*ChallengeVertex, error)
@@ -102,7 +93,6 @@
 		vertexCommit util.HistoryCommitment,
 		vertexParentCommit util.HistoryCommitment,
 	) (bool, error)
->>>>>>> df7efa80
 	ChallengePeriodLength(tx *ActiveTx) time.Duration
 	LatestConfirmed(*ActiveTx) *Assertion
 	CreateLeaf(tx *ActiveTx, prev *Assertion, commitment StateCommitment, staker common.Address) (*Assertion, error)
@@ -408,89 +398,6 @@
 		return nil, errors.Wrapf(ErrVertexAlreadyExists, fmt.Sprintf("Hash: %s", commitHash))
 	}
 	return chal, nil
-}
-
-// IsAtOneStepFork when given a challenge vertex's history commitment
-// along with its parent's, will check other challenge vertices in that challenge
-// with the same parent and ensure all of them are one-step-away from each other.
-func (chain *AssertionChain) IsAtOneStepFork(
-	tx *ActiveTx,
-	challengeCommitHash CommitHash,
-	vertexCommit util.HistoryCommitment,
-	vertexParentCommit util.HistoryCommitment,
-) (bool, error) {
-	tx.verifyRead()
-	// Performs a basic sanity check before performing more expensive operations on inputs.
-	if vertexCommit.Height != vertexParentCommit.Height+1 {
-		return false, nil
-	}
-	vertices, ok := chain.challengeVerticesByCommitHashSeqNum[challengeCommitHash]
-	if !ok {
-		return false, fmt.Errorf("challenge vertices not found for assertion with state commit hash %#x", challengeCommitHash)
-	}
-	parentCommitHash := CommitHash(vertexParentCommit.Hash())
-	return verticesContainOneStepFork(vertices, parentCommitHash), nil
-}
-
-// Check if a vertices with a matching parent commitment hash are at a one-step-fork from their parent.
-// First, we filter out vertices with the specified parent commit hash, then check that all of the
-// matching vertices are one-step away from their parent.
-func verticesContainOneStepFork(vertices map[VertexSequenceNumber]*ChallengeVertex, parentCommitHash CommitHash) bool {
-	// Basic sanity check: it is impossible to have a one-step-fork with less than 2 vertices.
-	if len(vertices) < 2 {
-		return false
-	}
-	// We filter out child vertices that match our specified parent commit hash.
-	childVertices := make([]*ChallengeVertex, 0)
-	for _, v := range vertices {
-		// Only genesis can have a previous vertex of None.
-		if v.Prev.IsNone() {
-			continue
-		}
-		vParentHash := CommitHash(v.Prev.Unwrap().Commitment.Hash())
-		if vParentHash == parentCommitHash {
-			childVertices = append(childVertices, v)
-		}
-	}
-	if len(childVertices) < 2 {
-		return false
-	}
-	for _, vertex := range childVertices {
-		if !isOneStepAwayFromParent(vertex) {
-			return false
-		}
-	}
-	return true
-}
-
-func isOneStepAwayFromParent(vertex *ChallengeVertex) bool {
-	// Only genesis can have a previous vertex of None.
-	if vertex.Prev.IsNone() {
-		return false
-	}
-	return vertex.Commitment.Height == vertex.Prev.Unwrap().Commitment.Height+1
-}
-
-// ChallengeVertexByHistoryCommit returns the challenge vertex with the given history commitment.
-func (chain *AssertionChain) ChallengeVertexByHistoryCommit(
-	tx *ActiveTx, challengeCommitHash CommitHash, hist util.HistoryCommitment,
-) (*ChallengeVertex, error) {
-	tx.verifyRead()
-	vertices, ok := chain.challengeVerticesByCommitHashSeqNum[challengeCommitHash]
-	if !ok {
-		return nil, fmt.Errorf("challenge vertices not found for assertion with state commit hash %#x", challengeCommitHash)
-	}
-	// TODO: Inefficient lookup, explore different storage.
-	for _, v := range vertices {
-		if v.Commitment.Hash() == hist.Hash() {
-			return v, nil
-		}
-	}
-	return nil, fmt.Errorf(
-		"challenge vertex with commit %d and %#x not found",
-		hist.Height,
-		hist.Merkle,
-	)
 }
 
 // SubscribeChainEvents subscribes to chain events.
@@ -801,11 +708,7 @@
 		WinnerIfConfirmed: assertion.SequenceNum,
 		History:           history,
 		BecomesPS:         leaf.Prev.Unwrap().PresumptiveSuccessor.Unwrap() == leaf,
-<<<<<<< HEAD
 		Validator:         validator,
-=======
-		Validator:         challenger,
->>>>>>> df7efa80
 	})
 	c.includedHistories[history.Hash()] = true
 	h := CommitHash(c.rootAssertion.Unwrap().StateCommitment.Hash())
@@ -858,11 +761,7 @@
 	}
 
 	if v.PresumptiveSuccessor.IsNone() {
-<<<<<<< HEAD
-		v.PresumptiveSuccessor = util.Some[*ChallengeVertex](succ)
-=======
 		v.PresumptiveSuccessor = util.Some(succ)
->>>>>>> df7efa80
 		succ.psTimer.Start()
 	}
 }
@@ -923,11 +822,7 @@
 		SequenceNum:     newVertex.SequenceNum,
 		History:         newVertex.Commitment,
 		BecomesPS:       newVertex.Prev.Unwrap().PresumptiveSuccessor.Unwrap() == newVertex,
-<<<<<<< HEAD
 		Validator:       validator,
-=======
-		Validator:       challenger,
->>>>>>> df7efa80
 	})
 	commitHash := CommitHash(newVertex.challenge.Unwrap().rootAssertion.Unwrap().StateCommitment.Hash())
 	newVertex.challenge.Unwrap().rootAssertion.Unwrap().chain.challengeVerticesByCommitHashSeqNum[commitHash][newVertex.SequenceNum] = newVertex
