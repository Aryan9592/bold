// SPDX-License-Identifier: UNLICENSED
pragma solidity ^0.8.17;

import "../bridge/IBridge.sol";

/// @title  Assertion chain interface
/// @notice The interface required by the EdgeChallengeManager for requesting assertion data from the AssertionChain
interface IAssertionChain {
    function bridge() external view returns (IBridge);
    function getPredecessorId(bytes32 assertionId) external view returns (bytes32);
    function getHeight(bytes32 assertionId) external view returns (uint256);
    function proveInboxMsgCountSeen(bytes32 assertionId, uint256 inboxMsgCount, bytes memory proof) external view returns (uint256);
    function getStateHash(bytes32 assertionId) external view returns (bytes32);
    function hasSibling(bytes32 assertionId) external view returns (bool);
<<<<<<< HEAD
    function getFirstChildCreationTime(bytes32 assertionId) external view returns (uint256);
    function getWasmModuleRoot(bytes32 assertionId) external view returns (bytes32);
=======
    function getFirstChildCreationBlock(bytes32 assertionId) external view returns (uint256);
    function proveWasmModuleRoot(bytes32 assertionId, bytes32 root, bytes memory proof) external view returns (bytes32);
>>>>>>> db68e809
    function isFirstChild(bytes32 assertionId) external view returns (bool);
    function isPending(bytes32 assertionId) external view returns (bool);
}<|MERGE_RESOLUTION|>--- conflicted
+++ resolved
@@ -9,16 +9,17 @@
     function bridge() external view returns (IBridge);
     function getPredecessorId(bytes32 assertionId) external view returns (bytes32);
     function getHeight(bytes32 assertionId) external view returns (uint256);
-    function proveInboxMsgCountSeen(bytes32 assertionId, uint256 inboxMsgCount, bytes memory proof) external view returns (uint256);
+    function proveInboxMsgCountSeen(bytes32 assertionId, uint256 inboxMsgCount, bytes memory proof)
+        external
+        view
+        returns (uint256);
     function getStateHash(bytes32 assertionId) external view returns (bytes32);
     function hasSibling(bytes32 assertionId) external view returns (bool);
-<<<<<<< HEAD
-    function getFirstChildCreationTime(bytes32 assertionId) external view returns (uint256);
-    function getWasmModuleRoot(bytes32 assertionId) external view returns (bytes32);
-=======
     function getFirstChildCreationBlock(bytes32 assertionId) external view returns (uint256);
-    function proveWasmModuleRoot(bytes32 assertionId, bytes32 root, bytes memory proof) external view returns (bytes32);
->>>>>>> db68e809
+    function proveWasmModuleRoot(bytes32 assertionId, bytes32 root, bytes memory proof)
+        external
+        view
+        returns (bytes32);
     function isFirstChild(bytes32 assertionId) external view returns (bool);
     function isPending(bytes32 assertionId) external view returns (bool);
 }