--- conflicted
+++ resolved
@@ -162,11 +162,8 @@
     ///         Rival edges share the same mutual id
     function hasRival(bytes32 edgeId) external view returns (bool);
 
-<<<<<<< HEAD
-=======
     /// @notice Does this edge currently have a confirmed rival
     ///         Rival edges share the same mutual id
->>>>>>> dec97ee5
     function hasConfirmedRival(bytes32 edgeId) external view returns (bool);
 
     /// @notice Does the edge have at least one rival, and it has length one
