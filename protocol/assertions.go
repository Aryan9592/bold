--- conflicted
+++ resolved
@@ -624,17 +624,10 @@
 	}
 
 	chal := &Challenge{
-<<<<<<< HEAD
-		rootAssertion:         util.Some[*Assertion](a),
+		rootAssertion:         util.Some(a),
 		WinnerAssertion:       util.None[*Assertion](),
-		rootVertex:            util.Some[*ChallengeVertex](rootVertex),
-		latestConfirmedVertex: util.Some[*ChallengeVertex](rootVertex),
-=======
-		rootAssertion:         util.Some(a),
-		winnerAssertion:       util.None[*Assertion](),
 		rootVertex:            util.Some(rootVertex),
 		latestConfirmedVertex: util.Some(rootVertex),
->>>>>>> ca62ecfc
 		creationTime:          a.chain.timeReference.Get(),
 		includedHistories:     make(map[common.Hash]bool),
 		nextSequenceNum:       currSeqNumber + 1,
