--- conflicted
+++ resolved
@@ -42,17 +42,11 @@
 // In this case, the set of honest ancestors for 4-6 is the following:
 //
 //	{4-8, 0-8}
-<<<<<<< HEAD
 func (ht *HonestChallengeTree) HonestPathTimer(
 	ctx context.Context,
 	queryingFor protocol.EdgeId,
 	blockNumber uint64,
 ) (PathTimer, HonestAncestors, error) {
-=======
-func (ht *HonestChallengeTree) AncestorsForHonestEdge(
-	ctx context.Context, queryingFor protocol.EdgeId,
-) ([]protocol.EdgeId, error) {
->>>>>>> 6a3906b5
 	wantedEdge, ok := ht.edges.TryGet(queryingFor)
 	if !ok {
 		return 0, nil, errNotFound(queryingFor)
@@ -78,11 +72,7 @@
 		// the computed ancestor ids list.
 		start := honestLevelZero
 		searchFor := wantedEdge
-<<<<<<< HEAD
-		blockChalTimer, ancestry, err := ht.findAncestorsInChallenge(start, searchFor, blockNumber)
-=======
-		ancestry, err := ht.findAncestorsInChallenge(ctx, start, searchFor)
->>>>>>> 6a3906b5
+		blockChalTimer, ancestry, err := ht.findAncestorsInChallenge(ctx, start, searchFor, blockNumber)
 		if err != nil {
 			return 0, nil, err
 		}
@@ -105,11 +95,7 @@
 		// From there, we compute its ancestors.
 		start := bigStepLevelZero
 		searchFor := wantedEdge
-<<<<<<< HEAD
-		bigStepTimer, bigStepAncestry, err := ht.findAncestorsInChallenge(start, searchFor, blockNumber)
-=======
-		bigStepAncestry, err := ht.findAncestorsInChallenge(ctx, start, searchFor)
->>>>>>> 6a3906b5
+		bigStepTimer, bigStepAncestry, err := ht.findAncestorsInChallenge(ctx, start, searchFor, blockNumber)
 		if err != nil {
 			return 0, ancestry, err
 		}
@@ -125,11 +111,7 @@
 		// We compute the block ancestry from there.
 		start = honestLevelZero
 		searchFor = claimedEdge
-<<<<<<< HEAD
-		blockChalTimer, blockChalAncestry, err := ht.findAncestorsInChallenge(start, searchFor, blockNumber)
-=======
-		blockChalAncestry, err := ht.findAncestorsInChallenge(ctx, start, searchFor)
->>>>>>> 6a3906b5
+		blockChalTimer, blockChalAncestry, err := ht.findAncestorsInChallenge(ctx, start, searchFor, blockNumber)
 		if err != nil {
 			return 0, ancestry, err
 		}
@@ -158,11 +140,7 @@
 		// From there, we compute its ancestors.
 		start := smallStepLevelZero
 		searchFor := wantedEdge
-<<<<<<< HEAD
-		smallStepTimer, smallStepAncestry, err := ht.findAncestorsInChallenge(start, searchFor, blockNumber)
-=======
-		smallStepAncestry, err := ht.findAncestorsInChallenge(ctx, start, searchFor)
->>>>>>> 6a3906b5
+		smallStepTimer, smallStepAncestry, err := ht.findAncestorsInChallenge(ctx, start, searchFor, blockNumber)
 		if err != nil {
 			return 0, nil, err
 		}
@@ -184,11 +162,7 @@
 		// From there, we compute its ancestors.
 		start = bigStepLevelZero
 		searchFor = claimedBigStepEdge
-<<<<<<< HEAD
-		bigStepTimer, bigStepAncestry, err := ht.findAncestorsInChallenge(start, searchFor, blockNumber)
-=======
-		bigStepAncestry, err := ht.findAncestorsInChallenge(ctx, start, searchFor)
->>>>>>> 6a3906b5
+		bigStepTimer, bigStepAncestry, err := ht.findAncestorsInChallenge(ctx, start, searchFor, blockNumber)
 		if err != nil {
 			return 0, nil, err
 		}
@@ -202,11 +176,7 @@
 		}
 		start = honestLevelZero
 		searchFor = claimedBlockEdge
-<<<<<<< HEAD
-		blockChalTimer, blockAncestry, err := ht.findAncestorsInChallenge(start, searchFor, blockNumber)
-=======
-		blockAncestry, err := ht.findAncestorsInChallenge(ctx, start, searchFor)
->>>>>>> 6a3906b5
+		blockChalTimer, blockAncestry, err := ht.findAncestorsInChallenge(ctx, start, searchFor, blockNumber)
 		if err != nil {
 			return 0, nil, err
 		}
@@ -231,17 +201,11 @@
 // to a specified child edge. The edge we are querying must be a child of this start edge
 // for this function to succeed without error.
 func (ht *HonestChallengeTree) findAncestorsInChallenge(
-<<<<<<< HEAD
-	start protocol.EdgeSnapshot,
-	queryingFor protocol.EdgeSnapshot,
-	blockNumber uint64,
-) (PathTimer, []protocol.EdgeId, error) {
-=======
 	ctx context.Context,
 	start protocol.ReadOnlyEdge,
 	queryingFor protocol.ReadOnlyEdge,
-) ([]protocol.EdgeId, error) {
->>>>>>> 6a3906b5
+	blockNumber uint64,
+) (PathTimer, []protocol.EdgeId, error) {
 	found := false
 	curr := start
 	pathTimer, err := ht.localTimer(curr, blockNumber)
@@ -254,7 +218,7 @@
 
 	for {
 		if ctx.Err() != nil {
-			return nil, ctx.Err()
+			return 0, nil, ctx.Err()
 		}
 		if curr.Id() == queryingFor.Id() {
 			found = true
@@ -273,7 +237,7 @@
 		if uint64(wantedEdgeStart) < bisectTo {
 			lowerSnapshot, err := curr.LowerChild(ctx)
 			if err != nil {
-				return nil, err
+				return 0, nil, errors.Wrapf(err, "could not get lower child for edge %#x", curr.Id())
 			}
 			if lowerSnapshot.IsNone() {
 				return 0, nil, fmt.Errorf("edge %#x had no lower child", curr.Id())
@@ -283,7 +247,7 @@
 			// Else, it is part of the upper children.
 			upperSnapshot, err := curr.UpperChild(ctx)
 			if err != nil {
-				return nil, err
+				return 0, nil, errors.Wrapf(err, "could not get upper child for edge %#x", curr.Id())
 			}
 			if upperSnapshot.IsNone() {
 				return 0, nil, fmt.Errorf("edge %#x had no upper child", curr.Id())
