load("@io_bazel_rules_go//go:def.bzl", "go_library", "go_test")

go_library(
    name = "state-manager",
    srcs = [
        "manager.go",
        "manager_provider.go",
    ],
    importpath = "github.com/OffchainLabs/challenge-protocol-v2/state-manager",
    visibility = ["//visibility:public"],
    deps = [
        "//execution",
        "//protocol",
        "//state-manager/backend",
        "//util",
        "//util/prefix-proofs",
        "@com_github_ethereum_go_ethereum//accounts/abi",
        "@com_github_ethereum_go_ethereum//common",
        "@com_github_ethereum_go_ethereum//crypto",
<<<<<<< HEAD
    ],
)

go_test(
    name = "state-manager_test",
    srcs = ["manager_test.go"],
    embed = [":state-manager"],
    deps = [
        "//protocol",
        "@com_github_ethereum_go_ethereum//common",
        "@com_github_ethereum_go_ethereum//crypto",
        "@com_github_stretchr_testify//require",
=======
>>>>>>> 6a05338f
    ],
)

go_test(
    name = "state-manager_test",
    srcs = ["manager_test.go"],
    embed = [":state-manager"],
    deps = [
        "//protocol",
        "//util/prefix-proofs",
        "@com_github_ethereum_go_ethereum//common",
        "@com_github_ethereum_go_ethereum//crypto",
        "@com_github_stretchr_testify//require",
    ],
)<|MERGE_RESOLUTION|>--- conflicted
+++ resolved
@@ -17,21 +17,6 @@
         "@com_github_ethereum_go_ethereum//accounts/abi",
         "@com_github_ethereum_go_ethereum//common",
         "@com_github_ethereum_go_ethereum//crypto",
-<<<<<<< HEAD
-    ],
-)
-
-go_test(
-    name = "state-manager_test",
-    srcs = ["manager_test.go"],
-    embed = [":state-manager"],
-    deps = [
-        "//protocol",
-        "@com_github_ethereum_go_ethereum//common",
-        "@com_github_ethereum_go_ethereum//crypto",
-        "@com_github_stretchr_testify//require",
-=======
->>>>>>> 6a05338f
     ],
 )
 
