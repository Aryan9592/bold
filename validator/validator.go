--- conflicted
+++ resolved
@@ -39,11 +39,7 @@
 	assertionsLock                         sync.RWMutex
 	sequenceNumbersByParentStateCommitment map[common.Hash][]protocol.AssertionSequenceNumber
 	assertions                             map[protocol.AssertionSequenceNumber]protocol.Assertion
-<<<<<<< HEAD
-	createLeafInterval                     time.Duration
-=======
 	postAssertionsInterval                 time.Duration
->>>>>>> 7c198e14
 	timeRef                                util.TimeReference
 	edgeTrackerWakeInterval                time.Duration
 	newAssertionCheckInterval              time.Duration
