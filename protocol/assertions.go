package protocol

import (
	"context"
	"encoding/binary"
	"errors"
	"fmt"
	"math/big"
	"sync"
	"time"

	"github.com/OffchainLabs/new-rollup-exploration/util"
	"github.com/ethereum/go-ethereum/common"
	"github.com/ethereum/go-ethereum/crypto"
)

var (
	Gwei              = big.NewInt(1000000000)
	AssertionStakeWei = Gwei

	ErrWrongChain             = errors.New("wrong chain")
	ErrInvalid                = errors.New("invalid operation")
	ErrChallengeAlreadyExists = errors.New("challenge already exists on leaf")
	ErrCannotChallengeOwnLeaf = errors.New("cannot challenge own leaf")
	ErrInvalidHeight          = errors.New("invalid block height")
	ErrVertexAlreadyExists    = errors.New("vertex already exists")
	ErrWrongState             = errors.New("vertex state does not allow this operation")
	ErrWrongPredecessorState  = errors.New("predecessor state does not allow this operation")
	ErrNotYet                 = errors.New("deadline has not yet passed")
	ErrNoWinnerYet            = errors.New("challenges does not yet have a winner")
	ErrPastDeadline           = errors.New("deadline has passed")
	ErrInsufficientBalance    = errors.New("insufficient balance")
	ErrNotImplemented         = errors.New("not yet implemented")
)

// OnChainProtocol defines an interface for interacting with the smart contract implementation
// of the assertion protocol, with methods to issue mutating transactions, make eth calls, create
// leafs in the protocol, issue challenges, and subscribe to chain events wrapped in simple abstractions.
type OnChainProtocol interface {
	ChainReadWriter
	AssertionManager
}

// ChainReadWriter can make mutating and non-mutating calls to the blockchain.
type ChainReadWriter interface {
	ChainReader
	ChainWriter
	EventProvider
}

// ChainReader can make non-mutating calls to the on-chain protocol.
type ChainReader interface {
	Call(clo func(*ActiveTx, OnChainProtocol) error) error
}

// ChainWriter can make mutating calls to the on-chain protocol.
type ChainWriter interface {
	Tx(clo func(*ActiveTx, OnChainProtocol) error) error
}

// EventProvider allows subscribing to chain events for the on-chain protocol.
type EventProvider interface {
	SubscribeChainEvents(ctx context.Context, ch chan<- AssertionChainEvent)
	SubscribeChallengeEvents(ctx context.Context, ch chan<- ChallengeEvent)
}

// AssertionManager allows the creation of new leaves for a Staker with a State Commitment
// and a previous assertion.
type AssertionManager interface {
	Inbox() *Inbox
	NumAssertions(tx *ActiveTx) uint64
	AssertionBySequenceNum(tx *ActiveTx, seqNum uint64) (*Assertion, error)
	ChallengeByParentCommitmentHash(tx *ActiveTx, parentCommitHash common.Hash) (*Challenge, error)
	ChallengeVertexBySequenceNum(tx *ActiveTx, challengeID common.Hash, seqNum uint64) (*ChallengeVertex, error)
	ChallengePeriodLength(tx *ActiveTx) time.Duration
	LatestConfirmed(*ActiveTx) *Assertion
	CreateLeaf(tx *ActiveTx, prev *Assertion, commitment StateCommitment, staker common.Address) (*Assertion, error)
}

type AssertionChain struct {
	mutex                          sync.RWMutex
	timeReference                  util.TimeReference
	challengePeriod                time.Duration
	confirmedLatest                uint64
	assertions                     []*Assertion
	challengeVerticesByChallengeID map[common.Hash][]*ChallengeVertex
	challengesByParentCommitHash   map[common.Hash]*Challenge
	dedupe                         map[common.Hash]bool
	balances                       *util.MapWithDefault[common.Address, *big.Int]
	feed                           *EventFeed[AssertionChainEvent]
	challengesFeed                 *EventFeed[ChallengeEvent]
	inbox                          *Inbox
}

const (
	deadTxStatus = iota
	readOnlyTxStatus
	readWriteTxStatus
)

type ActiveTx struct {
	txStatus int
}

func (tx *ActiveTx) verifyRead() {
	if tx.txStatus == deadTxStatus {
		panic("tried to read chain after call ended")
	}
}

func (tx *ActiveTx) verifyReadWrite() {
	if tx.txStatus != readWriteTxStatus {
		panic("tried to modify chain in read-only call")
	}
}

func (chain *AssertionChain) Tx(clo func(tx *ActiveTx, p OnChainProtocol) error) error {
	chain.mutex.Lock()
	defer chain.mutex.Unlock()
	tx := &ActiveTx{txStatus: readWriteTxStatus}
	err := clo(tx, chain)
	tx.txStatus = deadTxStatus
	return err
}

func (chain *AssertionChain) Call(clo func(tx *ActiveTx, p OnChainProtocol) error) error {
	chain.mutex.RLock()
	defer chain.mutex.RUnlock()
	tx := &ActiveTx{txStatus: readOnlyTxStatus}
	err := clo(tx, chain)
	tx.txStatus = deadTxStatus
	return err
}

const (
	PendingAssertionState = iota
	ConfirmedAssertionState
	RejectedAssertionState
)

type AssertionState int

type Assertion struct {
	SequenceNum             uint64
	StateCommitment         StateCommitment
	Staker                  util.Option[common.Address]
	Prev                    util.Option[*Assertion]
	chain                   *AssertionChain
	status                  AssertionState
	isFirstChild            bool
	firstChildCreationTime  util.Option[time.Time]
	secondChildCreationTime util.Option[time.Time]
	challenge               util.Option[*Challenge]
}

type StateCommitment struct {
	Height    uint64
	StateRoot common.Hash
}

func (comm StateCommitment) Hash() common.Hash {
	return crypto.Keccak256Hash(binary.BigEndian.AppendUint64([]byte{}, comm.Height), comm.StateRoot.Bytes())
}

func NewAssertionChain(ctx context.Context, timeRef util.TimeReference, challengePeriod time.Duration) *AssertionChain {
	genesis := &Assertion{
		chain:       nil,
		status:      ConfirmedAssertionState,
		SequenceNum: 0,
		StateCommitment: StateCommitment{
			Height:    0,
			StateRoot: common.Hash{},
		},
		Prev:                    util.None[*Assertion](),
		isFirstChild:            false,
		firstChildCreationTime:  util.None[time.Time](),
		secondChildCreationTime: util.None[time.Time](),
		challenge:               util.None[*Challenge](),
		Staker:                  util.None[common.Address](),
	}
	chain := &AssertionChain{
		mutex:                          sync.RWMutex{},
		timeReference:                  timeRef,
		challengePeriod:                challengePeriod,
		challengeVerticesByChallengeID: make(map[common.Hash][]*ChallengeVertex),
		challengesByParentCommitHash:   make(map[common.Hash]*Challenge),
		confirmedLatest:                0,
		assertions:                     []*Assertion{genesis},
		dedupe:                         make(map[common.Hash]bool), // no need to insert genesis assertion here
		balances:                       util.NewMapWithDefaultAdvanced[common.Address, *big.Int](common.Big0, func(x *big.Int) bool { return x.Sign() == 0 }),
		feed:                           NewEventFeed[AssertionChainEvent](ctx),
		challengesFeed:                 NewEventFeed[ChallengeEvent](ctx),
		inbox:                          NewInbox(ctx),
	}
	genesis.chain = chain
	return chain
}

func (chain *AssertionChain) TimeReference() util.TimeReference {
	return chain.timeReference
}

func (chain *AssertionChain) Inbox() *Inbox {
	return chain.inbox
}

func (chain *AssertionChain) GetBalance(tx *ActiveTx, addr common.Address) *big.Int {
	tx.verifyRead()
	return chain.balances.Get(addr)
}

func (chain *AssertionChain) SetBalance(tx *ActiveTx, addr common.Address, balance *big.Int) {
	tx.verifyReadWrite()
	oldBalance := chain.balances.Get(addr)
	chain.balances.Set(addr, balance)
	chain.feed.Append(&SetBalanceEvent{Addr: addr, OldBalance: oldBalance, NewBalance: balance})
}

func (chain *AssertionChain) AddToBalance(tx *ActiveTx, addr common.Address, amount *big.Int) {
	tx.verifyReadWrite()
	chain.SetBalance(tx, addr, new(big.Int).Add(chain.GetBalance(tx, addr), amount))
}

func (chain *AssertionChain) DeductFromBalance(tx *ActiveTx, addr common.Address, amount *big.Int) error {
	tx.verifyReadWrite()
	balance := chain.GetBalance(tx, addr)
	if balance.Cmp(amount) < 0 {
		return ErrInsufficientBalance
	}
	chain.SetBalance(tx, addr, new(big.Int).Sub(balance, amount))
	return nil
}

func (chain *AssertionChain) ChallengePeriodLength(tx *ActiveTx) time.Duration {
	tx.verifyRead()
	return chain.challengePeriod
}

func (chain *AssertionChain) LatestConfirmed(tx *ActiveTx) *Assertion {
	tx.verifyRead()
	return chain.assertions[chain.confirmedLatest]
}

func (chain *AssertionChain) NumAssertions(tx *ActiveTx) uint64 {
	tx.verifyRead()
	return uint64(len(chain.assertions))
}

func (chain *AssertionChain) AssertionBySequenceNum(tx *ActiveTx, seqNum uint64) (*Assertion, error) {
	tx.verifyRead()
	if seqNum >= uint64(len(chain.assertions)) {
		return nil, fmt.Errorf("assertion sequence out of range %d >= %d", seqNum, len(chain.assertions))
	}
	return chain.assertions[seqNum], nil
}

func (chain *AssertionChain) ChallengeVertexBySequenceNum(tx *ActiveTx, challengeID common.Hash, seqNum uint64) (*ChallengeVertex, error) {
	tx.verifyRead()
	vertices, ok := chain.challengeVerticesByChallengeID[challengeID]
	if !ok {
		return nil, fmt.Errorf("challenge vertices not found for challenge ID %#x", challengeID)
	}
	if seqNum >= uint64(len(vertices)) {
		return nil, fmt.Errorf("challenge vertex sequence out of range %d >= %d", seqNum, len(vertices))
	}
	return vertices[seqNum], nil
}

func (chain *AssertionChain) ChallengeByParentCommitmentHash(tx *ActiveTx, parentCommitHash common.Hash) (*Challenge, error) {
	tx.verifyRead()
	chal, ok := chain.challengesByParentCommitHash[parentCommitHash]
	if !ok {
		return nil, fmt.Errorf("challenge not found for challenge ID %#x", parentCommitHash)
	}
	return chal, nil
}

func (chain *AssertionChain) SubscribeChainEvents(ctx context.Context, ch chan<- AssertionChainEvent) {
	chain.feed.Subscribe(ctx, ch)
}

func (chain *AssertionChain) SubscribeChallengeEvents(ctx context.Context, ch chan<- ChallengeEvent) {
	chain.challengesFeed.Subscribe(ctx, ch)
}

func (chain *AssertionChain) CreateLeaf(tx *ActiveTx, prev *Assertion, commitment StateCommitment, staker common.Address) (*Assertion, error) {
	tx.verifyReadWrite()
	if prev.chain != chain {
		return nil, ErrWrongChain
	}
	if prev.StateCommitment.Height >= commitment.Height {
		return nil, ErrInvalid
	}
	dedupeCode := crypto.Keccak256Hash(binary.BigEndian.AppendUint64(commitment.Hash().Bytes(), prev.SequenceNum))
	if chain.dedupe[dedupeCode] {
		return nil, ErrVertexAlreadyExists
	}

	if err := prev.Staker.IfLet(
		func(oldStaker common.Address) error {
			if staker != oldStaker {
				if err := chain.DeductFromBalance(tx, staker, AssertionStakeWei); err != nil {
					return err
				}
				chain.AddToBalance(tx, oldStaker, AssertionStakeWei)
				prev.Staker = util.None[common.Address]()
			}
			return nil
		},
		func() error {
			if err := chain.DeductFromBalance(tx, staker, AssertionStakeWei); err != nil {
				return err
			}
			return nil
		},
	); err != nil {
		return nil, err
	}

	leaf := &Assertion{
		chain:                   chain,
		status:                  PendingAssertionState,
		SequenceNum:             uint64(len(chain.assertions)),
		StateCommitment:         commitment,
		Prev:                    util.Some[*Assertion](prev),
		isFirstChild:            prev.firstChildCreationTime.IsNone(),
		firstChildCreationTime:  util.None[time.Time](),
		secondChildCreationTime: util.None[time.Time](),
		challenge:               util.None[*Challenge](),
		Staker:                  util.Some[common.Address](staker),
	}
	if prev.firstChildCreationTime.IsNone() {
		prev.firstChildCreationTime = util.Some[time.Time](chain.timeReference.Get())
	} else if prev.secondChildCreationTime.IsNone() {
		prev.secondChildCreationTime = util.Some[time.Time](chain.timeReference.Get())
	}
	chain.assertions = append(chain.assertions, leaf)
	chain.dedupe[dedupeCode] = true
	chain.feed.Append(&CreateLeafEvent{
		PrevStateCommitment: prev.StateCommitment,
		PrevSeqNum:          prev.SequenceNum,
		SeqNum:              leaf.SequenceNum,
		StateCommitment:     leaf.StateCommitment,
		Staker:              staker,
	})
	return leaf, nil
}

func (a *Assertion) RejectForPrev(tx *ActiveTx) error {
	tx.verifyReadWrite()
	if a.status != PendingAssertionState {
		return ErrWrongState
	}
	if a.Prev.IsNone() {
		return ErrInvalid
	}
	if a.Prev.Unwrap().status != RejectedAssertionState {
		return ErrWrongPredecessorState
	}
	a.status = RejectedAssertionState
	a.chain.feed.Append(&RejectEvent{
		SeqNum: a.SequenceNum,
	})
	return nil
}

func (a *Assertion) RejectForLoss(tx *ActiveTx) error {
	tx.verifyReadWrite()
	if a.status != PendingAssertionState {
		return ErrWrongState
	}
	if a.Prev.IsNone() {
		return ErrInvalid
	}
	chal := a.Prev.Unwrap().challenge
	if chal.IsNone() {
		return util.ErrOptionIsEmpty
	}
	winner, err := chal.Unwrap().Winner(tx)
	if err != nil {
		return err
	}
	if winner == a {
		return ErrInvalid
	}
	a.status = RejectedAssertionState
	a.chain.feed.Append(&RejectEvent{
		SeqNum: a.SequenceNum,
	})
	return nil
}

func (a *Assertion) ConfirmNoRival(tx *ActiveTx) error {
	tx.verifyReadWrite()
	if a.status != PendingAssertionState {
		return ErrWrongState
	}
	if a.Prev.IsNone() {
		return ErrInvalid
	}
	prev := a.Prev.Unwrap()
	if prev.status != ConfirmedAssertionState {
		return ErrWrongPredecessorState
	}
	if !prev.secondChildCreationTime.IsNone() {
		return ErrInvalid
	}
	if !a.chain.timeReference.Get().After(prev.firstChildCreationTime.Unwrap().Add(a.chain.challengePeriod)) {
		return ErrNotYet
	}
	a.status = ConfirmedAssertionState
	a.chain.confirmedLatest = a.SequenceNum
	a.chain.feed.Append(&ConfirmEvent{
		SeqNum: a.SequenceNum,
	})
	if !a.Staker.IsNone() {
		a.chain.AddToBalance(tx, a.Staker.Unwrap(), AssertionStakeWei)
		a.Staker = util.None[common.Address]()
	}
	return nil
}

func (a *Assertion) ConfirmForWin(tx *ActiveTx) error {
	tx.verifyReadWrite()
	if a.status != PendingAssertionState {
		return ErrWrongState
	}
	if a.Prev.IsNone() {
		return ErrInvalid
	}
	prev := a.Prev.Unwrap()
	if prev.status != ConfirmedAssertionState {
		return ErrWrongPredecessorState
	}
	if prev.challenge.IsNone() {
		return ErrWrongPredecessorState
	}
	winner, err := prev.challenge.Unwrap().Winner(tx)
	if err != nil {
		return err
	}
	if winner != a {
		return ErrInvalid
	}
	a.status = ConfirmedAssertionState
	a.chain.confirmedLatest = a.SequenceNum
	a.chain.feed.Append(&ConfirmEvent{
		SeqNum: a.SequenceNum,
	})
	return nil
}

type Challenge struct {
	parent            *Assertion
	winner            *Assertion
	root              *ChallengeVertex
	latestConfirmed   *ChallengeVertex
	creationTime      time.Time
	includedHistories map[common.Hash]bool
	nextSequenceNum   uint64
}

func (parent *Assertion) CreateChallenge(tx *ActiveTx, ctx context.Context, challenger common.Address) (*Challenge, error) {
	tx.verifyReadWrite()
	if parent.status != PendingAssertionState && parent.chain.LatestConfirmed(tx) != parent {
		return nil, ErrWrongState
	}
<<<<<<< HEAD
	if !parent.challenge.IsEmpty() {
		return nil, ErrChallengeAlreadyExists
=======
	if !parent.challenge.IsNone() {
		return nil, ErrInvalid
>>>>>>> bbf3f16a
	}
	if parent.secondChildCreationTime.IsNone() {
		return nil, ErrInvalid
	}
	if !parent.Staker.IsEmpty() {
		if parent.Staker.OpenKnownFull() == challenger {
			return nil, ErrCannotChallengeOwnLeaf
		}
	}
	root := &ChallengeVertex{
		challenge:   nil,
		SequenceNum: 0,
		isLeaf:      false,
		status:      ConfirmedAssertionState,
		Commitment: util.HistoryCommitment{
			Height: 0,
			Merkle: common.Hash{},
		},
		Prev:                 nil,
		presumptiveSuccessor: nil,
		psTimer:              util.NewCountUpTimer(parent.chain.timeReference),
		subChallenge:         nil,
	}
	ret := &Challenge{
		parent:            parent,
		winner:            nil,
		root:              root,
		latestConfirmed:   root,
		creationTime:      parent.chain.timeReference.Get(),
		includedHistories: make(map[common.Hash]bool),
		nextSequenceNum:   1,
	}
	root.challenge = ret
<<<<<<< HEAD
	ret.includedHistories[root.Commitment.Hash()] = true
	parent.challenge = util.FullOption[*Challenge](ret)
=======
	ret.includedHistories[root.commitment.Hash()] = true
	parent.challenge = util.Some[*Challenge](ret)
>>>>>>> bbf3f16a
	parentStaker := common.Address{}
	if !parent.Staker.IsNone() {
		parentStaker = parent.Staker.Unwrap()
	}
	parent.chain.feed.Append(&StartChallengeEvent{
		ParentSeqNum:          parent.SequenceNum,
		ParentStateCommitment: parent.StateCommitment,
		ParentStaker:          parentStaker,
		Challenger:            challenger,
	})

	parent.chain.challengeVerticesByChallengeID[parent.StateCommitment.Hash()] = []*ChallengeVertex{root}

	return ret, nil
}

func (chal *Challenge) ParentStateCommitment() StateCommitment {
	return chal.parent.StateCommitment
}

func (chal *Challenge) AddLeaf(tx *ActiveTx, assertion *Assertion, history util.HistoryCommitment, challenger common.Address) (*ChallengeVertex, error) {
	tx.verifyReadWrite()
	if assertion.Prev.IsNone() {
		return nil, ErrInvalid
	}
	prev := assertion.Prev.Unwrap()
	if prev != chal.parent {
		return nil, ErrInvalid
	}
	if chal.Completed(tx) {
		return nil, ErrWrongState
	}
	chain := assertion.chain
	if !chal.root.eligibleForNewSuccessor() {
		return nil, ErrPastDeadline
	}

	timer := util.NewCountUpTimer(chain.timeReference)
	if assertion.isFirstChild {
		delta := prev.secondChildCreationTime.Unwrap().Sub(prev.firstChildCreationTime.Unwrap())
		timer.Set(delta)
	}
	leaf := &ChallengeVertex{
		challenge:            chal,
		SequenceNum:          chal.nextSequenceNum,
		Challenger:           challenger,
		isLeaf:               true,
		status:               PendingAssertionState,
		Commitment:           history,
		Prev:                 chal.root,
		presumptiveSuccessor: nil,
		psTimer:              timer,
		subChallenge:         nil,
		winnerIfConfirmed:    assertion,
	}
	chal.nextSequenceNum++
	chal.root.maybeNewPresumptiveSuccessor(leaf)
	chal.parent.chain.challengesFeed.Append(&ChallengeLeafEvent{
		ParentSeqNum:      leaf.Prev.SequenceNum,
		SequenceNum:       leaf.SequenceNum,
		WinnerIfConfirmed: assertion.SequenceNum,
		History:           history,
		BecomesPS:         leaf.Prev.presumptiveSuccessor == leaf,
		Challenger:        challenger,
	})
	parentHash := chal.parent.StateCommitment.Hash()
	chal.parent.chain.challengesByParentCommitHash[parentHash] = chal
	chal.parent.chain.challengeVerticesByChallengeID[parentHash] = append(
		chal.parent.chain.challengeVerticesByChallengeID[parentHash],
		leaf,
	)
	return leaf, nil
}

func (chal *Challenge) Completed(tx *ActiveTx) bool {
	tx.verifyRead()
	return chal.winner != nil
}

func (chal *Challenge) Winner(tx *ActiveTx) (*Assertion, error) {
	tx.verifyRead()
	if chal.winner == nil {
		return nil, ErrNoWinnerYet
	}
	return chal.winner, nil
}

type ChallengeVertex struct {
	Commitment           util.HistoryCommitment
	challenge            *Challenge
	SequenceNum          uint64 // unique within the challenge
	Challenger           common.Address
	isLeaf               bool
	status               AssertionState
	Prev                 *ChallengeVertex
	presumptiveSuccessor *ChallengeVertex
	psTimer              *util.CountUpTimer
	subChallenge         *SubChallenge
	winnerIfConfirmed    *Assertion
}

func (vertex *ChallengeVertex) eligibleForNewSuccessor() bool {
	return vertex.presumptiveSuccessor == nil || vertex.presumptiveSuccessor.psTimer.Get() <= vertex.challenge.parent.chain.challengePeriod
}

func (vertex *ChallengeVertex) maybeNewPresumptiveSuccessor(succ *ChallengeVertex) {
	if vertex.presumptiveSuccessor != nil && succ.Commitment.Height < vertex.presumptiveSuccessor.Commitment.Height {
		vertex.presumptiveSuccessor.psTimer.Stop()
		vertex.presumptiveSuccessor = nil
	}
	if vertex.presumptiveSuccessor == nil {
		vertex.presumptiveSuccessor = succ
		succ.psTimer.Start()
	}
}

func (vertex *ChallengeVertex) IsPresumptiveSuccessor() bool {
	return vertex.Prev == nil || vertex.Prev.presumptiveSuccessor == vertex
}

func (vertex *ChallengeVertex) requiredBisectionHeight() (uint64, error) {
	return util.BisectionPoint(vertex.Prev.Commitment.Height, vertex.Commitment.Height)
}

func (vertex *ChallengeVertex) Bisect(tx *ActiveTx, history util.HistoryCommitment, proof []common.Hash, challenger common.Address) (*ChallengeVertex, error) {
	tx.verifyReadWrite()
	if vertex.IsPresumptiveSuccessor() {
		return nil, ErrWrongState
	}
	if !vertex.Prev.eligibleForNewSuccessor() {
		return nil, ErrPastDeadline
	}
	if vertex.challenge.includedHistories[history.Hash()] {
		return nil, ErrVertexAlreadyExists
	}
	bisectionHeight, err := vertex.requiredBisectionHeight()
	if err != nil {
		return nil, err
	}
	if bisectionHeight != history.Height {
		return nil, ErrInvalidHeight
	}
	if err := util.VerifyPrefixProof(history, vertex.Commitment, proof); err != nil {
		return nil, err
	}

	vertex.psTimer.Stop()
	newVertex := &ChallengeVertex{
		challenge:            vertex.challenge,
		SequenceNum:          vertex.challenge.nextSequenceNum,
		Challenger:           challenger,
		isLeaf:               false,
		Commitment:           history,
		Prev:                 vertex.Prev,
		presumptiveSuccessor: nil,
		psTimer:              vertex.psTimer.Clone(),
	}
	newVertex.challenge.nextSequenceNum++
	newVertex.maybeNewPresumptiveSuccessor(vertex)
	newVertex.Prev.maybeNewPresumptiveSuccessor(newVertex)
	newVertex.challenge.includedHistories[history.Hash()] = true

	vertex.Prev = newVertex

	newVertex.challenge.parent.chain.challengesFeed.Append(&ChallengeBisectEvent{
		FromSequenceNum: vertex.SequenceNum,
		SequenceNum:     newVertex.SequenceNum,
		History:         newVertex.Commitment,
		BecomesPS:       newVertex.Prev.presumptiveSuccessor == newVertex,
		Challenger:      challenger,
	})
	parentHash := newVertex.challenge.parent.StateCommitment.Hash()
	newVertex.challenge.parent.chain.challengeVerticesByChallengeID[parentHash] = append(
		newVertex.challenge.parent.chain.challengeVerticesByChallengeID[parentHash],
		newVertex,
	)
	return newVertex, nil
}

func (vertex *ChallengeVertex) Merge(tx *ActiveTx, newPrev *ChallengeVertex, proof []common.Hash, challenger common.Address) error {
	tx.verifyReadWrite()
	if !newPrev.eligibleForNewSuccessor() {
		return ErrPastDeadline
	}
	if vertex.Prev != newPrev.Prev {
		return ErrInvalid
	}
	if vertex.Commitment.Height <= newPrev.Commitment.Height {
		return ErrInvalidHeight
	}
	if err := util.VerifyPrefixProof(newPrev.Commitment, vertex.Commitment, proof); err != nil {
		return err
	}

	vertex.Prev = newPrev
	newPrev.psTimer.Add(vertex.psTimer.Get())
	newPrev.maybeNewPresumptiveSuccessor(vertex)
	vertex.challenge.parent.chain.challengesFeed.Append(&ChallengeMergeEvent{
		DeeperSequenceNum:    vertex.SequenceNum,
		ShallowerSequenceNum: newPrev.SequenceNum,
		BecomesPS:            newPrev.presumptiveSuccessor == vertex,
		History:              newPrev.Commitment,
		Challenger:           challenger,
	})
	return nil
}

func (vertex *ChallengeVertex) ConfirmForSubChallengeWin(tx *ActiveTx) error {
	tx.verifyReadWrite()
	if vertex.status != PendingAssertionState {
		return ErrWrongState
	}
	if vertex.Prev.status != ConfirmedAssertionState {
		return ErrWrongPredecessorState
	}
	subChal := vertex.Prev.subChallenge
	if subChal == nil || subChal.winner != vertex {
		return ErrInvalid
	}
	vertex._confirm()
	return nil
}

func (vertex *ChallengeVertex) ConfirmForPsTimer(tx *ActiveTx) error {
	tx.verifyReadWrite()
	if vertex.status != PendingAssertionState {
		return ErrWrongState
	}
	if vertex.Prev.status != ConfirmedAssertionState {
		return ErrWrongPredecessorState
	}
	if vertex.psTimer.Get() <= vertex.challenge.parent.chain.challengePeriod {
		return ErrNotYet
	}
	vertex._confirm()
	return nil
}

func (vertex *ChallengeVertex) ConfirmForChallengeDeadline(tx *ActiveTx) error {
	tx.verifyReadWrite()
	if vertex.status != PendingAssertionState {
		return ErrWrongState
	}
	if vertex.Prev.status != ConfirmedAssertionState {
		return ErrWrongPredecessorState
	}
	chain := vertex.challenge.parent.chain
	chalPeriod := chain.challengePeriod
	if !chain.timeReference.Get().After(vertex.challenge.creationTime.Add(2 * chalPeriod)) {
		return ErrNotYet
	}
	vertex._confirm()
	return nil
}

func (vertex *ChallengeVertex) _confirm() {
	vertex.status = ConfirmedAssertionState
	if vertex.isLeaf {
		vertex.challenge.winner = vertex.winnerIfConfirmed
	}
}

func (vertex *ChallengeVertex) CreateSubChallenge(tx *ActiveTx) error {
	tx.verifyReadWrite()
	if vertex.subChallenge != nil {
		return ErrVertexAlreadyExists
	}
	if vertex.status == ConfirmedAssertionState {
		return ErrWrongState
	}
	vertex.subChallenge = &SubChallenge{
		parent: vertex,
		winner: nil,
	}
	return nil
}

type SubChallenge struct {
	parent *ChallengeVertex
	winner *ChallengeVertex
}

func (sc *SubChallenge) SetWinner(tx *ActiveTx, winner *ChallengeVertex) error {
	tx.verifyReadWrite()
	if sc.winner != nil {
		return ErrInvalid
	}
	if winner.Prev != sc.parent {
		return ErrInvalid
	}
	sc.winner = winner
	return nil
}<|MERGE_RESOLUTION|>--- conflicted
+++ resolved
@@ -465,19 +465,14 @@
 	if parent.status != PendingAssertionState && parent.chain.LatestConfirmed(tx) != parent {
 		return nil, ErrWrongState
 	}
-<<<<<<< HEAD
-	if !parent.challenge.IsEmpty() {
+	if !parent.challenge.IsNone() {
 		return nil, ErrChallengeAlreadyExists
-=======
-	if !parent.challenge.IsNone() {
-		return nil, ErrInvalid
->>>>>>> bbf3f16a
 	}
 	if parent.secondChildCreationTime.IsNone() {
 		return nil, ErrInvalid
 	}
-	if !parent.Staker.IsEmpty() {
-		if parent.Staker.OpenKnownFull() == challenger {
+	if !parent.Staker.IsNone() {
+		if parent.Staker.Unwrap() == challenger {
 			return nil, ErrCannotChallengeOwnLeaf
 		}
 	}
@@ -505,13 +500,8 @@
 		nextSequenceNum:   1,
 	}
 	root.challenge = ret
-<<<<<<< HEAD
 	ret.includedHistories[root.Commitment.Hash()] = true
-	parent.challenge = util.FullOption[*Challenge](ret)
-=======
-	ret.includedHistories[root.commitment.Hash()] = true
 	parent.challenge = util.Some[*Challenge](ret)
->>>>>>> bbf3f16a
 	parentStaker := common.Address{}
 	if !parent.Staker.IsNone() {
 		parentStaker = parent.Staker.Unwrap()
