// Copyright 2021-2022, Offchain Labs, Inc.
// For license information, see https://github.com/nitro/blob/master/LICENSE
// SPDX-License-Identifier: BUSL-1.1

pragma solidity ^0.8.0;

import "@openzeppelin/contracts-upgradeable/token/ERC20/IERC20Upgradeable.sol";

import {IRollupUser} from "./IRollupLogic.sol";
import "../libraries/UUPSNotUpgradeable.sol";
import "./RollupCore.sol";
import "./IRollupLogic.sol";
import {ETH_POS_BLOCK_TIME} from "../libraries/Constants.sol";

abstract contract AbsRollupUserLogic is RollupCore, UUPSNotUpgradeable, IRollupUserAbs {
    using AssertionNodeLib for AssertionNode;
    using GlobalStateLib for GlobalState;

    modifier onlyValidator() {
        require(isValidator[msg.sender] || validatorWhitelistDisabled, "NOT_VALIDATOR");
        _;
    }

    uint256 internal immutable deployTimeChainId = block.chainid;

    function _chainIdChanged() internal view returns (bool) {
        return deployTimeChainId != block.chainid;
    }

    /**
     * @notice Extra number of blocks the validator can remain idle before considered idle
     *         This is 21 days assuming a 13.2 seconds block time // TODO: determine the value here
     */
    uint256 public constant VALIDATOR_AFK_BLOCKS = 137454;

    function _validatorIsAfk() internal view returns (bool) {
        AssertionNode memory latestConfirmedAssertion = getAssertionStorage(latestConfirmed());
        if (latestConfirmedAssertion.createdAtBlock == 0) return false;
        // We consider the validator is gone if the last known assertion is older than VALIDATOR_AFK_BLOCKS
        // Which is either the latest confirmed assertion or the first child of the latest confirmed assertion
        if (latestConfirmedAssertion.firstChildBlock > 0) {
            return latestConfirmedAssertion.firstChildBlock + VALIDATOR_AFK_BLOCKS < block.number;
        }
        return latestConfirmedAssertion.createdAtBlock + VALIDATOR_AFK_BLOCKS < block.number;
    }

    function removeWhitelistAfterFork() external {
        require(!validatorWhitelistDisabled, "WHITELIST_DISABLED");
        require(_chainIdChanged(), "CHAIN_ID_NOT_CHANGED");
        validatorWhitelistDisabled = true;
    }

    /**
     * @notice Remove the whitelist after the validator has been inactive for too long
     */
    function removeWhitelistAfterValidatorAfk() external {
        require(!validatorWhitelistDisabled, "WHITELIST_DISABLED");
        require(_validatorIsAfk(), "VALIDATOR_NOT_AFK");
        validatorWhitelistDisabled = true;
    }

    function isERC20Enabled() public view override returns (bool) {
        return stakeToken != address(0);
    }

    /**
     * @notice Confirm a unresolved assertion
     * @param confirmState The state to confirm
     * @param winningEdgeId The winning edge if a challenge is started
     */
    function confirmAssertion(
        bytes32 assertionHash,
        ExecutionState calldata confirmState,
        bytes32 winningEdgeId,
        BeforeStateData calldata beforeStateData
    ) external onlyValidator whenNotPaused {
        /*
        * To confirm an assertion, the following must be true:
        * 1. The assertion must be pending
        * 2. The assertion's deadline must have passed
        * 3. The assertion's prev must be latest confirmed
        * 4. The assertion's prev's child confirm deadline must have passed
        * 5. If the assertion's prev has more than 1 child, the assertion must be the winner of the challenge
        *
        * Note that we do not need to ever reject invalid assertion because they can never confirm
        *      and the stake on them is swept to the loserStakeEscrow as soon as the leaf is created
        */

        AssertionNode storage assertion = getAssertionStorage(assertionHash);
        // The assertion's must exists and be pending and will be checked in RollupCore

        // Check that deadline has passed
        // TODO: HN: do we need to check this? can we simply relies on the prev's ChildConfirmDeadline?
        //           ChildConfirmDeadline is set to 1 confirmPeriod after first child is created
        assertion.requirePastDeadline();

        // Check that prev is latest confirmed
        assert(assertion.prevId == latestConfirmed());

        AssertionNode storage prevAssertion = getAssertionStorage(assertion.prevId);
        // Check that prev's child confirm deadline has passed
        prevAssertion.requirePastChildConfirmDeadline();

        if (prevAssertion.secondChildBlock > 0) {
            // if the prev has more than 1 child, check if this assertion is the challenge winner
            RollupLib.validateConfigHash(beforeStateData, prevAssertion.configHash);
            ChallengeEdge memory winningEdge = challengeManager.getEdge(winningEdgeId);
            require(winningEdge.claimId == assertionHash, "NOT_WINNER");
            require(winningEdge.status == EdgeStatus.Confirmed, "EDGE_NOT_CONFIRMED");
        }

        confirmAssertionInternal(assertionHash, assertion.prevId, confirmState, beforeStateData.sequencerBatchAcc);
    }

    /**
     * @notice Create a new stake
     * @param depositAmount The amount of either eth or tokens staked
     */
    function _newStake(uint256 depositAmount) internal onlyValidator whenNotPaused {
        // Verify that sender is not already a staker
        require(!isStaked(msg.sender), "ALREADY_STAKED");
        // amount will be checked when creating an assertion
        createNewStake(msg.sender, depositAmount);
    }

    /**
     * @notice Create a new assertion and move stake onto it
     * @param assertion The assertion data
     * @param expectedAssertionHash The hash of the assertion being created (protects against reorgs)
     */
    function stakeOnNewAssertion(AssertionInputs calldata assertion, bytes32 expectedAssertionHash)
        public
        onlyValidator
        whenNotPaused
    {
        // Early revert on duplicated assertion if expectedAssertionHash is set
        require(
            expectedAssertionHash == bytes32(0)
                || getAssertionStorage(expectedAssertionHash).status == AssertionStatus.NoAssertion,
            "EXPECTED_ASSERTION_SEEN"
        );

        require(isStaked(msg.sender), "NOT_STAKED");

        // requiredStake is user supplied, will be verified against configHash later
        // the prev's requiredStake is used to make sure all children have the same stake
        // the staker may have more than enough stake, and the entire stake will be locked
        // we cannot do a refund here because the staker may be staker on an unconfirmed ancestor that requires more stake
        // excess stake can be removed by calling reduceDeposit when the staker is inactive
        require(amountStaked(msg.sender) >= assertion.beforeStateData.requiredStake, "INSUFFICIENT_STAKE");

        bytes32 prevAssertion = RollupLib.assertionHash(
            assertion.beforeStateData.prevPrevAssertionHash,
            assertion.beforeState,
            assertion.beforeStateData.sequencerBatchAcc
<<<<<<< HEAD
        ); // TODO: HN: we calculated this hash again in createNewAssertion
=======
        );
>>>>>>> 567eeb6d
        getAssertionStorage(prevAssertion).requireExists();

        // Staker can create new assertion only if
        // a) its last staked assertion is the prev; or
        // b) its last staked assertion have a child
        bytes32 lastAssertion = latestStakedAssertion(msg.sender);
        require(
            lastAssertion == prevAssertion || getAssertionStorage(lastAssertion).firstChildBlock > 0,
            "STAKED_ON_ANOTHER_BRANCH"
        );

        // Validate the config hash
        RollupLib.validateConfigHash(assertion.beforeStateData, getAssertionStorage(prevAssertion).configHash);

        uint256 timeSincePrev = block.number - getAssertionStorage(prevAssertion).createdAtBlock;
        // Verify that assertion meets the minimum Delta time requirement
        require(timeSincePrev >= minimumAssertionPeriod, "TIME_DELTA");

        bytes32 newAssertionHash = createNewAssertion(
            assertion, prevAssertion, assertion.beforeStateData.confirmPeriodBlocks, expectedAssertionHash
        );
        _stakerMap[msg.sender].latestStakedAssertion = newAssertionHash;

        if (!getAssertionStorage(newAssertionHash).isFirstChild) {
            // only 1 of the children can be confirmed and get their stake refunded
            // so we send the other children's stake to the loserStakeEscrow
            // NOTE: if the losing staker have staked more than requiredStake, the excess stake will be stuck
            increaseWithdrawableFunds(loserStakeEscrow, assertion.beforeStateData.requiredStake);
        }
    }

    /**
     * @notice Refund a staker that is currently staked on or before the latest confirmed assertion
     */
    function returnOldDeposit() external override onlyValidator whenNotPaused {
        requireInactiveStaker(msg.sender);
        withdrawStaker(msg.sender);
    }

    /**
     * @notice Increase the amount staked for the given staker
     * @param stakerAddress Address of the staker whose stake is increased
     * @param depositAmount The amount of either eth or tokens deposited
     */
    function _addToDeposit(address stakerAddress, uint256 depositAmount) internal onlyValidator whenNotPaused {
        require(isStaked(stakerAddress), "NOT_STAKED");
        increaseStakeBy(stakerAddress, depositAmount);
    }

    /**
     * @notice Reduce the amount staked for the sender (difference between initial amount staked and target is creditted back to the sender).
     * @param target Target amount of stake for the staker.
     */
    function reduceDeposit(uint256 target) external onlyValidator whenNotPaused {
        requireInactiveStaker(msg.sender);
        // amount will be checked when creating an assertion
        reduceStakeTo(msg.sender, target);
    }

    function owner() external view returns (address) {
        return _getAdmin();
    }
}

// TODO: Consider remove this and use WETH with ERC20RollupUserLogic
contract RollupUserLogic is AbsRollupUserLogic, IRollupUser {
    /// @dev the user logic just validated configuration and shouldn't write to state during init
    /// this allows the admin logic to ensure consistency on parameters.
    function initialize(address _stakeToken) external view override onlyProxy {
        require(_stakeToken == address(0), "NO_TOKEN_ALLOWED");
        require(!isERC20Enabled(), "FACET_NOT_ERC20");
    }

    /**
     * @notice Create a new stake on a new assertion
     * @param assertion Assertion describing the state change between the old assertion and the new one
     * @param expectedAssertionHash Assertion hash of the assertion that will be created
     */
    function newStakeOnNewAssertion(AssertionInputs calldata assertion, bytes32 expectedAssertionHash)
        external
        payable
        override
    {
        /**
         * Validators can create a stake by calling this function (or the ERC20 version).
         * Each validator can only create one stake, and they can increase or decrease it when the stake is inactive.
         *   A staker is considered inactive if:
         *       a) their last staked assertion is the latest confirmed assertion
         *       b) their last staked assertion has a child (where the staking responsibility is passed to the child)
         *
         * If the assertion is the 2nd child or later, since only one of the children can be confirmed and we know the contract
         * already have 1 stake from the 1st child to refund the winner, we send the other children's stake to the loserStakeEscrow.
         *
         * Stake can be withdrawn by calling `returnOldDeposit` followed by `withdrawStakerFunds` when the staker is inactive.
         */
        _newStake(msg.value);
        stakeOnNewAssertion(assertion, expectedAssertionHash);
    }

    /**
     * @notice Increase the amount staked eth for the given staker
     * @param stakerAddress Address of the staker whose stake is increased
     */
    function addToDeposit(address stakerAddress) external payable override onlyValidator whenNotPaused {
        _addToDeposit(stakerAddress, msg.value);
    }

    /**
     * @notice Withdraw uncommitted funds owned by sender from the rollup chain
     */
    function withdrawStakerFunds() external override whenNotPaused returns (uint256) {
        uint256 amount = withdrawFunds(msg.sender);
        require(amount > 0, "NO_FUNDS_TO_WITHDRAW");
        // This is safe because it occurs after all checks and effects
        // solhint-disable-next-line avoid-low-level-calls
        (bool success,) = msg.sender.call{value: amount}("");
        require(success, "TRANSFER_FAILED");
        return amount;
    }
}

contract ERC20RollupUserLogic is AbsRollupUserLogic, IRollupUserERC20 {
    /// @dev the user logic just validated configuration and shouldn't write to state during init
    /// this allows the admin logic to ensure consistency on parameters.
    function initialize(address _stakeToken) external view override onlyProxy {
        require(_stakeToken != address(0), "NEED_STAKE_TOKEN");
        require(isERC20Enabled(), "FACET_NOT_ERC20");
    }

    /**
     * @notice Create a new stake on a new assertion
     * @param tokenAmount Amount of the rollups staking token to stake
     * @param assertion Assertion describing the state change between the old assertion and the new one
     * @param expectedAssertionHash Assertion hash of the assertion that will be created
     */
    function newStakeOnNewAssertion(
        uint256 tokenAmount,
        AssertionInputs calldata assertion,
        bytes32 expectedAssertionHash
    ) external override {
        _newStake(tokenAmount);
        stakeOnNewAssertion(assertion, expectedAssertionHash);
        /// @dev This is an external call, safe because it's at the end of the function
        receiveTokens(tokenAmount);
    }

    /**
     * @notice Increase the amount staked tokens for the given staker
     * @param stakerAddress Address of the staker whose stake is increased
     * @param tokenAmount the amount of tokens staked
     */
    function addToDeposit(address stakerAddress, uint256 tokenAmount) external onlyValidator whenNotPaused {
        _addToDeposit(stakerAddress, tokenAmount);
        /// @dev This is an external call, safe because it's at the end of the function
        receiveTokens(tokenAmount);
    }

    /**
     * @notice Withdraw uncommitted funds owned by sender from the rollup chain
     */
    function withdrawStakerFunds() external override whenNotPaused returns (uint256) {
        uint256 amount = withdrawFunds(msg.sender);
        // This is safe because it occurs after all checks and effects
        require(IERC20Upgradeable(stakeToken).transfer(msg.sender, amount), "TRANSFER_FAILED");
        return amount;
    }

    function receiveTokens(uint256 tokenAmount) private {
        require(IERC20Upgradeable(stakeToken).transferFrom(msg.sender, address(this), tokenAmount), "TRANSFER_FAIL");
    }
}<|MERGE_RESOLUTION|>--- conflicted
+++ resolved
@@ -153,11 +153,7 @@
             assertion.beforeStateData.prevPrevAssertionHash,
             assertion.beforeState,
             assertion.beforeStateData.sequencerBatchAcc
-<<<<<<< HEAD
-        ); // TODO: HN: we calculated this hash again in createNewAssertion
-=======
         );
->>>>>>> 567eeb6d
         getAssertionStorage(prevAssertion).requireExists();
 
         // Staker can create new assertion only if
