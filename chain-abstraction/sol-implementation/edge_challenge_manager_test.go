package solimpl_test

import (
	"context"
	"fmt"
	"math/big"
	"testing"

	protocol "github.com/OffchainLabs/challenge-protocol-v2/chain-abstraction"
	solimpl "github.com/OffchainLabs/challenge-protocol-v2/chain-abstraction/sol-implementation"
	l2stateprovider "github.com/OffchainLabs/challenge-protocol-v2/layer2-state-provider"
	commitments "github.com/OffchainLabs/challenge-protocol-v2/state-commitments/history"
	"github.com/OffchainLabs/challenge-protocol-v2/testing/setup"
	"github.com/ethereum/go-ethereum/common"
	"github.com/ethereum/go-ethereum/crypto"
	"github.com/stretchr/testify/require"
)

var (
	_ = protocol.SpecEdge(&solimpl.SpecEdge{})
	_ = protocol.SpecChallengeManager(&solimpl.SpecChallengeManager{})
)

//nolint:unused
var genesisOspData = make([]byte, 16)

func TestEdgeChallengeManager_IsUnrivaled(t *testing.T) {
	ctx := context.Background()

	createdData, err := setup.CreateTwoValidatorFork(ctx, &setup.CreateForkConfig{})
	require.NoError(t, err)

	challengeManager, err := createdData.Chains[0].SpecChallengeManager(ctx)
	require.NoError(t, err)

	// Honest assertion being added.
	leafAdder := func(stateManager l2stateprovider.Provider, leaf protocol.Assertion) protocol.SpecEdge {
		startCommit, startErr := stateManager.HistoryCommitmentUpToBatch(ctx, 0, 0, 1)
		require.NoError(t, startErr)
		endCommit, endErr := stateManager.HistoryCommitmentUpToBatch(ctx, 0, protocol.LevelZeroBlockEdgeHeight, 1)
		require.NoError(t, endErr)
		prefixProof, proofErr := stateManager.PrefixProofUpToBatch(ctx, 0, 0, protocol.LevelZeroBlockEdgeHeight, 1)
		require.NoError(t, proofErr)

		edge, edgeErr := challengeManager.AddBlockChallengeLevelZeroEdge(
			ctx,
			leaf,
			startCommit,
			endCommit,
			prefixProof,
		)
		require.NoError(t, edgeErr)
		return edge
	}

	honestEdge := leafAdder(createdData.HonestStateManager, createdData.Leaf1)
	require.Equal(t, protocol.BlockChallengeEdge, honestEdge.GetType())

	t.Run("first leaf is presumptive", func(t *testing.T) {
		hasRival, err := honestEdge.HasRival(ctx)
		require.NoError(t, err)
		require.Equal(t, true, !hasRival)
	})

	evilEdge := leafAdder(createdData.EvilStateManager, createdData.Leaf2)
	require.Equal(t, protocol.BlockChallengeEdge, evilEdge.GetType())

	t.Run("neither is presumptive if rivals", func(t *testing.T) {
		hasRival, err := honestEdge.HasRival(ctx)
		require.NoError(t, err)
		require.Equal(t, false, !hasRival)

		hasRival, err = evilEdge.HasRival(ctx)
		require.NoError(t, err)
		require.Equal(t, false, !hasRival)
	})

	t.Run("bisected children are presumptive", func(t *testing.T) {
		var bisectHeight uint64 = protocol.LevelZeroBlockEdgeHeight / 2
		honestBisectCommit, err := createdData.HonestStateManager.HistoryCommitmentUpToBatch(ctx, 0, bisectHeight, 1)
		require.NoError(t, err)
		honestProof, err := createdData.HonestStateManager.PrefixProofUpToBatch(ctx, 0, bisectHeight, protocol.LevelZeroBlockEdgeHeight, 1)
		require.NoError(t, err)

		lower, upper, err := honestEdge.Bisect(ctx, honestBisectCommit.Merkle, honestProof)
		require.NoError(t, err)

		hasRival, err := lower.HasRival(ctx)
		require.NoError(t, err)
		require.Equal(t, true, !hasRival)
		hasRival, err = upper.HasRival(ctx)
		require.NoError(t, err)
		require.Equal(t, true, !hasRival)

		hasRival, err = honestEdge.HasRival(ctx)
		require.NoError(t, err)
		require.Equal(t, false, !hasRival)

		hasRival, err = evilEdge.HasRival(ctx)
		require.NoError(t, err)
		require.Equal(t, false, !hasRival)
	})
}

func TestEdgeChallengeManager_HasLengthOneRival(t *testing.T) {
	ctx := context.Background()
	bisectionScenario := setupBisectionScenario(t)
	honestStateManager := bisectionScenario.honestStateManager
	evilStateManager := bisectionScenario.evilStateManager
	honestEdge := bisectionScenario.honestLevelZeroEdge
	evilEdge := bisectionScenario.evilLevelZeroEdge

	t.Run("level zero edge with rivals is not one step fork source", func(t *testing.T) {
		isOSF, err := honestEdge.HasLengthOneRival(ctx)
		require.NoError(t, err)
		require.Equal(t, false, isOSF)
		isOSF, err = evilEdge.HasLengthOneRival(ctx)
		require.NoError(t, err)
		require.Equal(t, false, isOSF)
	})
	t.Run("post bisection, mutual edge is one step fork source", func(t *testing.T) {
		var height uint64 = protocol.LevelZeroBlockEdgeHeight
		for height > 1 {
			honestBisectCommit, err := honestStateManager.HistoryCommitmentUpToBatch(ctx, 0, height/2, 1)
			require.NoError(t, err)
			honestProof, err := honestStateManager.PrefixProofUpToBatch(ctx, 0, height/2, height, 1)
			require.NoError(t, err)
			honestEdge, _, err = honestEdge.Bisect(ctx, honestBisectCommit.Merkle, honestProof)
			require.NoError(t, err)

			evilBisectCommit, err := evilStateManager.HistoryCommitmentUpToBatch(ctx, 0, height/2, 1)
			require.NoError(t, err)
			evilProof, err := evilStateManager.PrefixProofUpToBatch(ctx, 0, height/2, height, 1)
			require.NoError(t, err)
			evilEdge, _, err = evilEdge.Bisect(ctx, evilBisectCommit.Merkle, evilProof)
			require.NoError(t, err)

			height /= 2

			isOSF, err := honestEdge.HasLengthOneRival(ctx)
			require.NoError(t, err)
			require.Equal(t, height == 1, isOSF)
			isOSF, err = evilEdge.HasLengthOneRival(ctx)
			require.NoError(t, err)
			require.Equal(t, height == 1, isOSF)
		}
	})
}

func TestEdgeChallengeManager_BlockChallengeAddLevelZeroEdge(t *testing.T) {
	ctx := context.Background()
	createdData, err := setup.CreateTwoValidatorFork(ctx, &setup.CreateForkConfig{})
	require.NoError(t, err)

	chain1 := createdData.Chains[0]
	challengeManager, err := chain1.SpecChallengeManager(ctx)
	require.NoError(t, err)

	t.Run("claim predecessor does not exist", func(t *testing.T) {
		t.Skip("Needs Solidity code")
	})
	t.Run("invalid height", func(t *testing.T) {
		t.Skip("Needs Solidity code")
	})
	t.Run("last state is not assertion claim block hash", func(t *testing.T) {
		t.Skip("Needs Solidity code")
	})
	t.Run("winner already declared", func(t *testing.T) {
		t.Skip("Needs Solidity code")
	})
	t.Run("last state not in history", func(t *testing.T) {
		t.Skip("Needs Solidity code")
	})
	t.Run("first state not in history", func(t *testing.T) {
		t.Skip("Needs Solidity code")
	})

	leaves := make([]common.Hash, 4)
	for i := range leaves {
		leaves[i] = crypto.Keccak256Hash([]byte(fmt.Sprintf("%d", i)))
	}

	start, err := createdData.HonestStateManager.HistoryCommitmentUpToBatch(ctx, 0, 0, 1)
	require.NoError(t, err)
	end, err := createdData.HonestStateManager.HistoryCommitmentUpToBatch(ctx, 0, protocol.LevelZeroBlockEdgeHeight, 1)
	require.NoError(t, err)
	prefixProof, err := createdData.HonestStateManager.PrefixProofUpToBatch(ctx, 0, 0, protocol.LevelZeroBlockEdgeHeight, 1)
	require.NoError(t, err)

	t.Run("OK", func(t *testing.T) {
		_, err = challengeManager.AddBlockChallengeLevelZeroEdge(ctx, createdData.Leaf1, start, end, prefixProof)
		require.NoError(t, err)
	})
	t.Run("already exists", func(t *testing.T) {
		_, err = challengeManager.AddBlockChallengeLevelZeroEdge(ctx, createdData.Leaf1, start, end, prefixProof)
		require.ErrorContains(t, err, "already exists")
	})
}

func TestEdgeChallengeManager_Bisect(t *testing.T) {
	ctx := context.Background()
	bisectionScenario := setupBisectionScenario(t)
	honestStateManager := bisectionScenario.honestStateManager
	honestEdge := bisectionScenario.honestLevelZeroEdge

	t.Run("cannot bisect unrivaled", func(t *testing.T) {
		t.Skip("TODO(RJ): Implement")
	})
	t.Run("invalid prefix proof", func(t *testing.T) {
		t.Skip("TODO(RJ): Implement")
	})
	t.Run("edge has children", func(t *testing.T) {
		t.Skip("TODO(RJ): Implement")
	})
	t.Run("OK", func(t *testing.T) {
		honestBisectCommit, err := honestStateManager.HistoryCommitmentUpToBatch(ctx, 0, protocol.LevelZeroBlockEdgeHeight/2, 1)
		require.NoError(t, err)
		honestProof, err := honestStateManager.PrefixProofUpToBatch(ctx, 0, protocol.LevelZeroBlockEdgeHeight/2, protocol.LevelZeroBlockEdgeHeight, 1)
		require.NoError(t, err)
		honestEdge, _, err = honestEdge.Bisect(ctx, honestBisectCommit.Merkle, honestProof)
		require.NoError(t, err)
	})
}

func TestEdgeChallengeManager_SubChallenges(t *testing.T) {
	t.Run("leaf cannot be a fork candidate", func(t *testing.T) {
		t.Skip("TODO(RJ): Implement")
	})
	t.Run("lowest height not one step fork", func(t *testing.T) {
		t.Skip("TODO(RJ): Implement")
	})
	t.Run("has presumptive successor", func(t *testing.T) {
		t.Skip("TODO(RJ): Implement")
	})
	t.Run("empty history root", func(t *testing.T) {
		t.Skip("TODO(RJ): Implement")
	})
	t.Run("OK", func(t *testing.T) {
		t.Skip("TODO(RJ): Implement")
	})
}

func TestEdgeChallengeManager_ConfirmByOneStepProof(t *testing.T) {
	ctx := context.Background()
	t.Run("edge does not exist", func(t *testing.T) {
		bisectionScenario := setupBisectionScenario(t)
		challengeManager, err := bisectionScenario.topLevelFork.Chains[1].SpecChallengeManager(ctx)
		require.NoError(t, err)
		err = challengeManager.ConfirmEdgeByOneStepProof(
			ctx,
			protocol.EdgeId(common.BytesToHash([]byte("foo"))),
			&protocol.OneStepData{
				BeforeHash:        common.Hash{},
				Proof:             make([]byte, 0),
				InboxMsgCountSeen: big.NewInt(0),
			},
			make([]common.Hash, 0),
			make([]common.Hash, 0),
		)
		require.ErrorContains(t, err, "Edge does not exist")
	})
	// t.Run("edge not pending", func(t *testing.T) {
	// 	bisectionScenario := setupBisectionScenario(t)
	// 	honestStateManager := bisectionScenario.honestStateManager
	// 	honestEdge := bisectionScenario.honestLevelZeroEdge
	// 	challengeManager, err := bisectionScenario.topLevelFork.Chains[1].SpecChallengeManager(ctx)
	// 	require.NoError(t, err)

	// 	honestBisectCommit, err := honestStateManager.HistoryCommitmentUpToBatch(ctx, 0, protocol.LevelZeroBlockEdgeHeight/2, 1)
	// 	require.NoError(t, err)
	// 	honestProof, err := honestStateManager.PrefixProofUpToBatch(ctx, 0, protocol.LevelZeroBlockEdgeHeight/2, protocol.LevelZeroBlockEdgeHeight, 1)
	// 	require.NoError(t, err)
	// 	honestChildren1, honestChildren2, err := honestEdge.Bisect(ctx, honestBisectCommit.Merkle, honestProof)
	// 	require.NoError(t, err)

	// 	s1, err := honestChildren1.Status(ctx)
	// 	require.NoError(t, err)
	// 	require.Equal(t, protocol.EdgePending, s1)
	// 	s2, err := honestChildren2.Status(ctx)
	// 	require.NoError(t, err)
	// 	require.Equal(t, protocol.EdgePending, s2)

	// 	// Adjust well beyond a challenge period.
	// 	for i := 0; i < 200; i++ {
	// 		bisectionScenario.topLevelFork.Backend.Commit()
	// 	}

	// 	require.NoError(t, honestChildren1.ConfirmByTimer(ctx, []protocol.EdgeId{honestEdge.Id()}))
	// 	require.NoError(t, honestChildren2.ConfirmByTimer(ctx, []protocol.EdgeId{honestEdge.Id()}))
	// 	s1, err = honestChildren1.Status(ctx)
	// 	require.NoError(t, err)
	// 	require.Equal(t, protocol.EdgeConfirmed, s1)
	// 	s2, err = honestChildren2.Status(ctx)
	// 	require.NoError(t, err)
	// 	require.Equal(t, protocol.EdgeConfirmed, s2)

	// 	executionHash, _, wasmModuleRoot, err := bisectionScenario.topLevelFork.Chains[0].GenesisAssertionHashes(ctx)
	// 	require.NoError(t, err)
	// 	wasmModuleRootProof, err := statemanager.WasmModuleProofAbi.Pack(common.Hash{}, executionHash, common.Hash{})
	// 	require.NoError(t, err)

	// 	inboxMaxCountProof, err := statemanager.ExecutionStateAbi.Pack(
	// 		common.Hash{},
	// 		common.Hash{},
	// 		uint64(0),
	// 		uint64(0),
	// 		protocol.MachineStatusFinished,
	// 	)
	// 	require.NoError(t, err)

	// 	err = challengeManager.ConfirmEdgeByOneStepProof(
	// 		ctx,
	// 		honestChildren1.Id(),
	// 		&protocol.OneStepData{
	// 			BeforeHash:             common.Hash{},
	// 			Proof:                  genesisOspData,
	// 			InboxMsgCountSeen:      big.NewInt(1),
	// 			InboxMsgCountSeenProof: inboxMaxCountProof,
	// 			WasmModuleRoot:         wasmModuleRoot,
	// 			WasmModuleRootProof:    wasmModuleRootProof,
	// 		},
	// 		make([]common.Hash, 0),
	// 		make([]common.Hash, 0),
	// 	)
	// 	require.ErrorContains(t, err, "Edge not pending")
	// 	err = challengeManager.ConfirmEdgeByOneStepProof(
	// 		ctx,
	// 		honestChildren2.Id(),
	// 		&protocol.OneStepData{
	// 			BeforeHash:             common.Hash{},
	// 			Proof:                  genesisOspData,
	// 			InboxMsgCountSeen:      big.NewInt(1),
	// 			InboxMsgCountSeenProof: inboxMaxCountProof,
	// 			WasmModuleRoot:         wasmModuleRoot,
	// 			WasmModuleRootProof:    wasmModuleRootProof,
	// 		},
	// 		make([]common.Hash, 0),
	// 		make([]common.Hash, 0),
	// 	)
	// 	require.ErrorContains(t, err, "Edge not pending")
	// })
	// t.Run("edge not small step type", func(t *testing.T) {
	// 	bisectionScenario := setupBisectionScenario(t)
	// 	honestStateManager := bisectionScenario.honestStateManager
	// 	honestEdge := bisectionScenario.honestLevelZeroEdge
	// 	challengeManager, err := bisectionScenario.topLevelFork.Chains[1].SpecChallengeManager(ctx)
	// 	require.NoError(t, err)

	// 	honestBisectCommit, err := honestStateManager.HistoryCommitmentUpToBatch(ctx, 0, protocol.LevelZeroBlockEdgeHeight/2, 1)
	// 	require.NoError(t, err)
	// 	honestProof, err := honestStateManager.PrefixProofUpToBatch(ctx, 0, protocol.LevelZeroBlockEdgeHeight/2, protocol.LevelZeroBlockEdgeHeight, 1)
	// 	require.NoError(t, err)
	// 	honestChildren1, honestChildren2, err := honestEdge.Bisect(ctx, honestBisectCommit.Merkle, honestProof)
	// 	require.NoError(t, err)

	// 	s1, err := honestChildren1.Status(ctx)
	// 	require.NoError(t, err)
	// 	require.Equal(t, protocol.EdgePending, s1)
	// 	s2, err := honestChildren2.Status(ctx)
	// 	require.NoError(t, err)
	// 	require.Equal(t, protocol.EdgePending, s2)

	// 	executionHash, _, wasmModuleRoot, err := bisectionScenario.topLevelFork.Chains[0].GenesisAssertionHashes(ctx)
	// 	require.NoError(t, err)
	// 	wasmModuleRootProof, err := statemanager.WasmModuleProofAbi.Pack(common.Hash{}, executionHash, common.Hash{})
	// 	require.NoError(t, err)

	// 	inboxMaxCountProof, err := statemanager.ExecutionStateAbi.Pack(
	// 		common.Hash{},
	// 		common.Hash{},
	// 		uint64(0),
	// 		uint64(0),
	// 		protocol.MachineStatusFinished,
	// 	)

	// 	require.NoError(t, err)
	// 	err = challengeManager.ConfirmEdgeByOneStepProof(
	// 		ctx,
	// 		honestChildren1.Id(),
	// 		&protocol.OneStepData{
	// 			BeforeHash:             common.Hash{},
	// 			Proof:                  genesisOspData,
	// 			InboxMsgCountSeen:      big.NewInt(1),
	// 			InboxMsgCountSeenProof: inboxMaxCountProof,
	// 			WasmModuleRoot:         wasmModuleRoot,
	// 			WasmModuleRootProof:    wasmModuleRootProof,
	// 		},
	// 		make([]common.Hash, 0),
	// 		make([]common.Hash, 0),
	// 	)
	// 	require.ErrorContains(t, err, "Edge is not a small step")
	// 	err = challengeManager.ConfirmEdgeByOneStepProof(
	// 		ctx,
	// 		honestChildren2.Id(),
	// 		&protocol.OneStepData{
	// 			BeforeHash:             common.Hash{},
	// 			Proof:                  genesisOspData,
	// 			InboxMsgCountSeen:      big.NewInt(1),
	// 			InboxMsgCountSeenProof: inboxMaxCountProof,
	// 			WasmModuleRoot:         wasmModuleRoot,
	// 			WasmModuleRootProof:    wasmModuleRootProof,
	// 		},
	// 		make([]common.Hash, 0),
	// 		make([]common.Hash, 0),
	// 	)
	// 	require.ErrorContains(t, err, "Edge is not a small step")
	// })
	// t.Run("before state not in history", func(t *testing.T) {
	// 	scenario := setupOneStepProofScenario(t)
	// 	honestEdge := scenario.smallStepHonestEdge

	// 	challengeManager, err := scenario.topLevelFork.Chains[1].SpecChallengeManager(ctx)
	// 	require.NoError(t, err)

	// 	honestStateManager := scenario.honestStateManager
	// 	fromAssertion := uint64(0)
	// 	toAssertion := uint64(1)
	// 	fromBigStep := uint64(0)
	// 	toBigStep := fromBigStep + 1
	// 	toSmallStep := uint64(0)
	// 	honestCommit, err := honestStateManager.SmallStepCommitmentUpTo(
	// 		ctx,
	// 		fromAssertion,
	// 		toAssertion,
	// 		fromBigStep,
	// 		toBigStep,
	// 		toSmallStep,
	// 	)
	// 	require.NoError(t, err)

	// 	executionHash, _, wasmModuleRoot, err := scenario.topLevelFork.Chains[0].GenesisAssertionHashes(ctx)
	// 	require.NoError(t, err)
	// 	wasmModuleRootProof, err := statemanager.WasmModuleProofAbi.Pack(common.Hash{}, executionHash, common.Hash{})
	// 	require.NoError(t, err)

	// 	inboxMaxCountProof, err := statemanager.ExecutionStateAbi.Pack(
	// 		common.Hash{},
	// 		common.Hash{},
	// 		uint64(0),
	// 		uint64(0),
	// 		protocol.MachineStatusFinished,
	// 	)
	// 	require.NoError(t, err)

	// 	err = challengeManager.ConfirmEdgeByOneStepProof(
	// 		ctx,
	// 		honestEdge.Id(),
	// 		&protocol.OneStepData{
	// 			BeforeHash:             common.BytesToHash([]byte("foo")),
	// 			Proof:                  genesisOspData,
	// 			InboxMsgCountSeen:      big.NewInt(1),
	// 			InboxMsgCountSeenProof: inboxMaxCountProof,
	// 			WasmModuleRoot:         wasmModuleRoot,
	// 			WasmModuleRootProof:    wasmModuleRootProof,
	// 		},
	// 		honestCommit.FirstLeafProof,
	// 		honestCommit.LastLeafProof,
	// 	)
	// 	require.ErrorContains(t, err, "Invalid inclusion proof")
	// })
	// t.Run("one step proof fails", func(t *testing.T) {
	// 	scenario := setupOneStepProofScenario(t)
	// 	evilEdge := scenario.smallStepEvilEdge

	// 	challengeManager, err := scenario.topLevelFork.Chains[1].SpecChallengeManager(ctx)
	// 	require.NoError(t, err)

	// 	evilStateManager := scenario.evilStateManager
	// 	fromAssertion := uint64(0)
	// 	toAssertion := uint64(1)
	// 	fromBigStep := uint64(0)
	// 	toBigStep := fromBigStep + 1
	// 	toSmallStep := uint64(0)
	// 	startCommit, err := evilStateManager.SmallStepCommitmentUpTo(
	// 		ctx,
	// 		fromAssertion,
	// 		toAssertion,
	// 		fromBigStep,
	// 		toBigStep,
	// 		toSmallStep,
	// 	)
	// 	require.NoError(t, err)
	// 	endCommit, err := evilStateManager.SmallStepCommitmentUpTo(
	// 		ctx,
	// 		fromAssertion,
	// 		toAssertion,
	// 		fromBigStep,
	// 		toBigStep,
	// 		toSmallStep,
	// 	)
	// 	require.NoError(t, err)

	// 	executionHash, _, wasmModuleRoot, err := scenario.topLevelFork.Chains[0].GenesisAssertionHashes(ctx)
	// 	require.NoError(t, err)
	// 	wasmModuleRootProof, err := statemanager.WasmModuleProofAbi.Pack(common.Hash{}, executionHash, common.Hash{})
	// 	require.NoError(t, err)

	// 	inboxMaxCountProof, err := statemanager.ExecutionStateAbi.Pack(
	// 		common.Hash{},
	// 		common.Hash{},
	// 		uint64(0),
	// 		uint64(0),
	// 		protocol.MachineStatusFinished,
	// 	)
	// 	require.NoError(t, err)

	// 	err = challengeManager.ConfirmEdgeByOneStepProof(
	// 		ctx,
	// 		evilEdge.Id(),
	// 		&protocol.OneStepData{
	// 			BeforeHash:             startCommit.LastLeaf,
	// 			Proof:                  genesisOspData,
	// 			InboxMsgCountSeen:      big.NewInt(1),
	// 			InboxMsgCountSeenProof: inboxMaxCountProof,
	// 			WasmModuleRoot:         wasmModuleRoot,
	// 			WasmModuleRootProof:    wasmModuleRootProof,
	// 		},
	// 		startCommit.LastLeafProof,
	// 		endCommit.LastLeafProof,
	// 	)
	// 	require.ErrorContains(t, err, "Invalid inclusion proof")
	// })
	t.Run("OK", func(t *testing.T) {
		scenario := setupOneStepProofScenario(t)
		honestEdge := scenario.smallStepHonestEdge

		chain := scenario.topLevelFork.Chains[0]
		challengeManager, err := scenario.topLevelFork.Chains[1].SpecChallengeManager(ctx)
		require.NoError(t, err)

		honestStateManager := scenario.honestStateManager
		fromBlockChallengeHeight := uint64(0)
		toBlockChallengeHeight := uint64(1)
		fromBigStep := uint64(0)
		toBigStep := uint64(1)
		fromSmallStep := uint64(0)
		toSmallStep := uint64(1)

		prevId, err := honestEdge.PrevAssertionId(ctx)
		require.NoError(t, err)
		parentAssertionCreationInfo, err := chain.ReadAssertionCreationInfo(ctx, prevId)
<<<<<<< HEAD
=======
		require.NoError(t, err)

		requiredStake, err := chain.BaseStake(ctx)
		require.NoError(t, err)

		challengePeriod, err := challengeManager.ChallengePeriodBlocks(ctx)
		require.NoError(t, err)

		wasmRoot, err := chain.WasmModuleRoot(ctx)
>>>>>>> 567eeb6d
		require.NoError(t, err)

		cfgSnapshot := &l2stateprovider.ConfigSnapshot{
			RequiredStake:           requiredStake,
			ChallengeManagerAddress: challengeManager.Address(),
			ConfirmPeriodBlocks:     challengePeriod,
			WasmModuleRoot:          wasmRoot,
			InboxMaxCount:           big.NewInt(1),
		}

		data, startInclusionProof, endInclusionProof, err := honestStateManager.OneStepProofData(
			ctx,
			cfgSnapshot,
			parentAssertionCreationInfo.AfterState,
			fromBlockChallengeHeight,
			toBlockChallengeHeight,
			fromBigStep,
			toBigStep,
			fromSmallStep,
			toSmallStep,
		)
		require.NoError(t, err)

		err = challengeManager.ConfirmEdgeByOneStepProof(
			ctx,
			honestEdge.Id(),
			data,
			startInclusionProof,
			endInclusionProof,
		)
		require.NoError(t, err)
		edgeStatus, err := honestEdge.Status(ctx)
		require.NoError(t, err)
		require.Equal(t, protocol.EdgeConfirmed, edgeStatus)
	})
}

func TestEdgeChallengeManager_ConfirmByTimerAndChildren(t *testing.T) {
	ctx := context.Background()
	bisectionScenario := setupBisectionScenario(t)
	honestStateManager := bisectionScenario.honestStateManager
	honestEdge := bisectionScenario.honestLevelZeroEdge

	honestBisectCommit, err := honestStateManager.HistoryCommitmentUpToBatch(ctx, 0, protocol.LevelZeroBlockEdgeHeight/2, 1)
	require.NoError(t, err)
	honestProof, err := honestStateManager.PrefixProofUpToBatch(ctx, 0, protocol.LevelZeroBlockEdgeHeight/2, protocol.LevelZeroBlockEdgeHeight, 1)
	require.NoError(t, err)
	honestChildren1, honestChildren2, err := honestEdge.Bisect(ctx, honestBisectCommit.Merkle, honestProof)
	require.NoError(t, err)

	s1, err := honestChildren1.Status(ctx)
	require.NoError(t, err)
	require.Equal(t, protocol.EdgePending, s1)
	s2, err := honestChildren2.Status(ctx)
	require.NoError(t, err)
	require.Equal(t, protocol.EdgePending, s2)

	// Adjust well beyond a challenge period.
	for i := 0; i < 200; i++ {
		bisectionScenario.topLevelFork.Backend.Commit()
	}

	require.NoError(t, honestChildren1.ConfirmByTimer(ctx, []protocol.EdgeId{honestEdge.Id()}))
	require.NoError(t, honestChildren2.ConfirmByTimer(ctx, []protocol.EdgeId{honestEdge.Id()}))
	s1, err = honestChildren1.Status(ctx)
	require.NoError(t, err)
	require.Equal(t, protocol.EdgeConfirmed, s1)
	s2, err = honestChildren2.Status(ctx)
	require.NoError(t, err)
	require.Equal(t, protocol.EdgeConfirmed, s2)

	require.NoError(t, honestEdge.ConfirmByChildren(ctx))
	s0, err := honestEdge.Status(ctx)
	require.NoError(t, err)
	require.Equal(t, protocol.EdgeConfirmed, s0)
}

func TestEdgeChallengeManager_ConfirmByTimer(t *testing.T) {
	ctx := context.Background()

	createdData, err := setup.CreateTwoValidatorFork(ctx, &setup.CreateForkConfig{})
	require.NoError(t, err)

	challengeManager, err := createdData.Chains[0].SpecChallengeManager(ctx)
	require.NoError(t, err)

	// Honest assertion being added.
	leafAdder := func(stateManager l2stateprovider.Provider, leaf protocol.Assertion) protocol.SpecEdge {
		startCommit, startErr := stateManager.HistoryCommitmentUpToBatch(ctx, 0, 0, 1)
		require.NoError(t, startErr)
		endCommit, endErr := stateManager.HistoryCommitmentUpToBatch(ctx, 0, protocol.LevelZeroBlockEdgeHeight, 1)
		require.NoError(t, endErr)
		prefixProof, proofErr := stateManager.PrefixProofUpToBatch(ctx, 0, 0, protocol.LevelZeroBlockEdgeHeight, 1)
		require.NoError(t, proofErr)

		edge, edgeErr := challengeManager.AddBlockChallengeLevelZeroEdge(
			ctx,
			leaf,
			startCommit,
			endCommit,
			prefixProof,
		)
		require.NoError(t, edgeErr)
		return edge
	}
	honestEdge := leafAdder(createdData.HonestStateManager, createdData.Leaf1)
	s0, err := honestEdge.Status(ctx)
	require.NoError(t, err)
	require.Equal(t, protocol.EdgePending, s0)

	hasRival, err := honestEdge.HasRival(ctx)
	require.NoError(t, err)
	require.Equal(t, false, hasRival)

	// Adjust well beyond a challenge period.
	for i := 0; i < 200; i++ {
		createdData.Backend.Commit()
	}

	t.Run("confirmed by timer", func(t *testing.T) {
		require.ErrorContains(t, honestEdge.ConfirmByTimer(ctx, []protocol.EdgeId{protocol.EdgeId(common.Hash{1})}), "execution reverted: Edge does not exist")
	})
	t.Run("confirmed by timer", func(t *testing.T) {
		require.NoError(t, honestEdge.ConfirmByTimer(ctx, []protocol.EdgeId{}))
		status, err := honestEdge.Status(ctx)
		require.NoError(t, err)
		require.Equal(t, protocol.EdgeConfirmed, status)
	})
	t.Run("cannot confirm again", func(t *testing.T) {
		status, err := honestEdge.Status(ctx)
		require.NoError(t, err)
		require.Equal(t, protocol.EdgeConfirmed, status)
		require.ErrorContains(t, honestEdge.ConfirmByTimer(ctx, []protocol.EdgeId{}), "execution reverted: Edge not pending")
	})
}

// Returns a snapshot of the data for a scenario in which both honest
// and evil validator validators have created level zero edges in a top-level
// challenge and are ready to bisect.
type bisectionScenario struct {
	topLevelFork        *setup.CreatedValidatorFork
	honestStateManager  l2stateprovider.Provider
	evilStateManager    l2stateprovider.Provider
	honestLevelZeroEdge protocol.SpecEdge
	evilLevelZeroEdge   protocol.SpecEdge
	honestStartCommit   commitments.History
	evilStartCommit     commitments.History
}

func setupBisectionScenario(
	t *testing.T,
) *bisectionScenario {
	ctx := context.Background()

	createdData, err := setup.CreateTwoValidatorFork(ctx, &setup.CreateForkConfig{})
	require.NoError(t, err)

	challengeManager, err := createdData.Chains[0].SpecChallengeManager(ctx)
	require.NoError(t, err)

	// Honest assertion being added.
	leafAdder := func(stateManager l2stateprovider.Provider, leaf protocol.Assertion) (commitments.History, protocol.SpecEdge) {
		startCommit, startErr := stateManager.HistoryCommitmentUpToBatch(ctx, 0, 0, 1)
		require.NoError(t, startErr)
		endCommit, endErr := stateManager.HistoryCommitmentUpToBatch(ctx, 0, protocol.LevelZeroBlockEdgeHeight, 1)
		require.NoError(t, endErr)
		prefixProof, prefixErr := stateManager.PrefixProofUpToBatch(ctx, 0, 0, protocol.LevelZeroBlockEdgeHeight, 1)
		require.NoError(t, prefixErr)

		edge, edgeErr := challengeManager.AddBlockChallengeLevelZeroEdge(
			ctx,
			leaf,
			startCommit,
			endCommit,
			prefixProof,
		)
		require.NoError(t, edgeErr)
		return startCommit, edge
	}

	honestStartCommit, honestEdge := leafAdder(createdData.HonestStateManager, createdData.Leaf1)
	require.Equal(t, protocol.BlockChallengeEdge, honestEdge.GetType())
	hasRival, err := honestEdge.HasRival(ctx)
	require.NoError(t, err)
	require.Equal(t, true, !hasRival)

	isOSF, err := honestEdge.HasLengthOneRival(ctx)
	require.NoError(t, err)
	require.Equal(t, false, isOSF)

	evilStartCommit, evilEdge := leafAdder(createdData.EvilStateManager, createdData.Leaf2)
	require.Equal(t, protocol.BlockChallengeEdge, evilEdge.GetType())

	// Honest and evil edge are rivals, neither is presumptive.
	hasRival, err = honestEdge.HasRival(ctx)
	require.NoError(t, err)
	require.Equal(t, false, !hasRival)

	hasRival, err = evilEdge.HasRival(ctx)
	require.NoError(t, err)
	require.Equal(t, false, !hasRival)

	return &bisectionScenario{
		topLevelFork:        createdData,
		honestStateManager:  createdData.HonestStateManager,
		evilStateManager:    createdData.EvilStateManager,
		honestLevelZeroEdge: honestEdge,
		evilLevelZeroEdge:   evilEdge,
		honestStartCommit:   honestStartCommit,
		evilStartCommit:     evilStartCommit,
	}
}

// Returns a snapshot of the data for a one-step-proof scenario in which
// an evil validator has reached a one step fork against an honest validator
// in a small step subchallenge. Their disagreement must then be resolved via
// a one-step-proof to declare a winner.
type oneStepProofScenario struct {
	topLevelFork        *setup.CreatedValidatorFork
	honestStateManager  l2stateprovider.Provider
	evilStateManager    l2stateprovider.Provider
	smallStepHonestEdge protocol.SpecEdge
	smallStepEvilEdge   protocol.SpecEdge
}

// Sets up a challenge between two validators in which they make challenge moves
// to reach a one-step-proof in a small step subchallenge. It returns the data needed
// to then confirm the winner by one-step-proof execution.
func setupOneStepProofScenario(
	t *testing.T,
) *oneStepProofScenario {
	ctx := context.Background()
	bisectionScenario := setupBisectionScenario(t)
	honestStateManager := bisectionScenario.honestStateManager
	evilStateManager := bisectionScenario.evilStateManager
	honestEdge := bisectionScenario.honestLevelZeroEdge
	evilEdge := bisectionScenario.evilLevelZeroEdge

	challengeManager, err := bisectionScenario.topLevelFork.Chains[1].SpecChallengeManager(ctx)
	require.NoError(t, err)

	var blockHeight uint64 = protocol.LevelZeroBlockEdgeHeight
	for blockHeight > 1 {
		honestBisectCommit, honestErr := honestStateManager.HistoryCommitmentUpToBatch(ctx, 0, blockHeight/2, 1)
		require.NoError(t, honestErr)
		honestProof, honestProofErr := honestStateManager.PrefixProofUpToBatch(ctx, 0, blockHeight/2, blockHeight, 1)
		require.NoError(t, honestProofErr)
		honestEdge, _, err = honestEdge.Bisect(ctx, honestBisectCommit.Merkle, honestProof)
		require.NoError(t, err)

		evilBisectCommit, bisectErr := evilStateManager.HistoryCommitmentUpToBatch(ctx, 0, blockHeight/2, 1)
		require.NoError(t, bisectErr)
		evilProof, evilErr := evilStateManager.PrefixProofUpToBatch(ctx, 0, blockHeight/2, blockHeight, 1)
		require.NoError(t, evilErr)
		evilEdge, _, err = evilEdge.Bisect(ctx, evilBisectCommit.Merkle, evilProof)
		require.NoError(t, err)

		blockHeight /= 2

		isOSF, osfErr := honestEdge.HasLengthOneRival(ctx)
		require.NoError(t, osfErr)
		require.Equal(t, blockHeight == 1, isOSF)
		isOSF, osfErr = evilEdge.HasLengthOneRival(ctx)
		require.NoError(t, osfErr)
		require.Equal(t, blockHeight == 1, isOSF)
	}

	// Now opening big step level zero leaves at index 0
	bigStepAdder := func(stateManager l2stateprovider.Provider, sourceEdge protocol.SpecEdge) protocol.SpecEdge {
		startCommit, startErr := stateManager.BigStepCommitmentUpTo(ctx, 0, 1, 0)
		require.NoError(t, startErr)
		endCommit, endErr := stateManager.BigStepLeafCommitment(ctx, 0, 1)
		require.NoError(t, endErr)
		require.Equal(t, startCommit.LastLeaf, endCommit.FirstLeaf)
		startParentCommitment, parentErr := stateManager.HistoryCommitmentUpToBatch(ctx, 0, 0, 1)
		require.NoError(t, parentErr)
		endParentCommitment, endParentErr := stateManager.HistoryCommitmentUpToBatch(ctx, 0, 1, 1)
		require.NoError(t, endParentErr)
		startEndPrefixProof, proofErr := stateManager.BigStepPrefixProof(ctx, 0, 1, 0, endCommit.Height)
		require.NoError(t, proofErr)
		leaf, leafErr := challengeManager.AddSubChallengeLevelZeroEdge(
			ctx,
			sourceEdge,
			startCommit,
			endCommit,
			startParentCommitment.LastLeafProof,
			endParentCommitment.LastLeafProof,
			startEndPrefixProof,
		)
		require.NoError(t, leafErr)
		return leaf
	}

	honestEdge = bigStepAdder(honestStateManager, honestEdge)
	require.Equal(t, protocol.BigStepChallengeEdge, honestEdge.GetType())
	hasRival, err := honestEdge.HasRival(ctx)
	require.NoError(t, err)
	require.Equal(t, true, !hasRival)

	evilEdge = bigStepAdder(evilStateManager, evilEdge)
	require.Equal(t, protocol.BigStepChallengeEdge, evilEdge.GetType())

	var bigStepHeight uint64 = protocol.LevelZeroBigStepEdgeHeight
	for bigStepHeight > 1 {
		honestBisectCommit, bisectErr := honestStateManager.BigStepCommitmentUpTo(ctx, 0, 1, bigStepHeight/2)
		require.NoError(t, bisectErr)
		honestProof, honestErr := honestStateManager.BigStepPrefixProof(ctx, 0, 1, bigStepHeight/2, bigStepHeight)
		require.NoError(t, honestErr)
		honestEdge, _, err = honestEdge.Bisect(ctx, honestBisectCommit.Merkle, honestProof)
		require.NoError(t, err)

		evilBisectCommit, bisectErr := evilStateManager.BigStepCommitmentUpTo(ctx, 0, 1, bigStepHeight/2)
		require.NoError(t, bisectErr)
		evilProof, evilErr := evilStateManager.BigStepPrefixProof(ctx, 0, 1, bigStepHeight/2, bigStepHeight)
		require.NoError(t, evilErr)
		evilEdge, _, err = evilEdge.Bisect(ctx, evilBisectCommit.Merkle, evilProof)
		require.NoError(t, err)

		bigStepHeight /= 2

		isOSF, osfErr := honestEdge.HasLengthOneRival(ctx)
		require.NoError(t, osfErr)
		require.Equal(t, bigStepHeight == 1, isOSF)
		isOSF, osfErr = evilEdge.HasLengthOneRival(ctx)
		require.NoError(t, osfErr)
		require.Equal(t, bigStepHeight == 1, isOSF)
	}

	hasRival, err = honestEdge.HasRival(ctx)
	require.NoError(t, err)
	require.Equal(t, false, !hasRival)
	hasRival, err = evilEdge.HasRival(ctx)
	require.NoError(t, err)
	require.Equal(t, false, !hasRival)

	isAtOneStepFork, err := honestEdge.HasLengthOneRival(ctx)
	require.NoError(t, err)
	require.Equal(t, true, isAtOneStepFork)

	// Now opening small step level zero leaves at index 0
	smallStepAdder := func(stateManager l2stateprovider.Provider, edge protocol.SpecEdge) protocol.SpecEdge {
		startCommit, startErr := stateManager.SmallStepCommitmentUpTo(ctx, 0, 1, 0, 1, 0)
		require.NoError(t, startErr)
		endCommit, endErr := stateManager.SmallStepLeafCommitment(ctx, 0, 1, 0, 1)
		require.NoError(t, endErr)
		startParentCommitment, parentErr := stateManager.BigStepCommitmentUpTo(ctx, 0, 1, 0)
		require.NoError(t, parentErr)
		endParentCommitment, endParentErr := stateManager.BigStepCommitmentUpTo(ctx, 0, 1, 1)
		require.NoError(t, endParentErr)
		startEndPrefixProof, prefixErr := stateManager.SmallStepPrefixProof(ctx, 0, 1, 0, 1, 0, endCommit.Height)
		require.NoError(t, prefixErr)
		leaf, leafErr := challengeManager.AddSubChallengeLevelZeroEdge(
			ctx,
			edge,
			startCommit,
			endCommit,
			startParentCommitment.LastLeafProof,
			endParentCommitment.LastLeafProof,
			startEndPrefixProof,
		)
		require.NoError(t, leafErr)
		return leaf
	}

	honestEdge = smallStepAdder(honestStateManager, honestEdge)
	require.Equal(t, protocol.SmallStepChallengeEdge, honestEdge.GetType())
	hasRival, err = honestEdge.HasRival(ctx)
	require.NoError(t, err)
	require.Equal(t, true, !hasRival)

	evilEdge = smallStepAdder(evilStateManager, evilEdge)
	require.Equal(t, protocol.SmallStepChallengeEdge, evilEdge.GetType())

	hasRival, err = honestEdge.HasRival(ctx)
	require.NoError(t, err)
	require.Equal(t, false, !hasRival)
	hasRival, err = evilEdge.HasRival(ctx)
	require.NoError(t, err)
	require.Equal(t, false, !hasRival)

	// Get the lower-level edge of either edge we just bisected.
	require.Equal(t, protocol.SmallStepChallengeEdge, honestEdge.GetType())

	var smallStepHeight uint64 = protocol.LevelZeroBigStepEdgeHeight
	for smallStepHeight > 1 {
		honestBisectCommit, bisectErr := honestStateManager.SmallStepCommitmentUpTo(ctx, 0, 1, 0, 1, smallStepHeight/2)
		require.NoError(t, bisectErr)
		honestProof, proofErr := honestStateManager.SmallStepPrefixProof(ctx, 0, 1, 0, 1, smallStepHeight/2, smallStepHeight)
		require.NoError(t, proofErr)
		honestEdge, _, err = honestEdge.Bisect(ctx, honestBisectCommit.Merkle, honestProof)
		require.NoError(t, err)

		evilBisectCommit, evilBisectErr := evilStateManager.SmallStepCommitmentUpTo(ctx, 0, 1, 0, 1, smallStepHeight/2)
		require.NoError(t, evilBisectErr)
		evilProof, evilProofErr := evilStateManager.SmallStepPrefixProof(ctx, 0, 1, 0, 1, smallStepHeight/2, smallStepHeight)
		require.NoError(t, evilProofErr)
		evilEdge, _, err = evilEdge.Bisect(ctx, evilBisectCommit.Merkle, evilProof)
		require.NoError(t, err)

		smallStepHeight /= 2

		isOSF, osfErr := honestEdge.HasLengthOneRival(ctx)
		require.NoError(t, osfErr)
		require.Equal(t, smallStepHeight == 1, isOSF)
		isOSF, err = evilEdge.HasLengthOneRival(ctx)
		require.NoError(t, err)
		require.Equal(t, smallStepHeight == 1, isOSF)
	}

	isAtOneStepFork, err = honestEdge.HasLengthOneRival(ctx)
	require.NoError(t, err)
	require.Equal(t, true, isAtOneStepFork)
	isAtOneStepFork, err = evilEdge.HasLengthOneRival(ctx)
	require.NoError(t, err)
	require.Equal(t, true, isAtOneStepFork)

	return &oneStepProofScenario{
		topLevelFork:        bisectionScenario.topLevelFork,
		honestStateManager:  honestStateManager,
		evilStateManager:    evilStateManager,
		smallStepHonestEdge: honestEdge,
		smallStepEvilEdge:   evilEdge,
	}
}<|MERGE_RESOLUTION|>--- conflicted
+++ resolved
@@ -539,8 +539,6 @@
 		prevId, err := honestEdge.PrevAssertionId(ctx)
 		require.NoError(t, err)
 		parentAssertionCreationInfo, err := chain.ReadAssertionCreationInfo(ctx, prevId)
-<<<<<<< HEAD
-=======
 		require.NoError(t, err)
 
 		requiredStake, err := chain.BaseStake(ctx)
@@ -550,7 +548,6 @@
 		require.NoError(t, err)
 
 		wasmRoot, err := chain.WasmModuleRoot(ctx)
->>>>>>> 567eeb6d
 		require.NoError(t, err)
 
 		cfgSnapshot := &l2stateprovider.ConfigSnapshot{
