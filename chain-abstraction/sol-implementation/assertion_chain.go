// Package solimpl includes an easy-to-use abstraction
// around the challenge protocol contracts using their Go
// bindings and exposes minimal details of Ethereum's internals.
package solimpl

import (
	"context"
	"fmt"
	"math/big"
	"strings"

	protocol "github.com/OffchainLabs/challenge-protocol-v2/chain-abstraction"
	"github.com/OffchainLabs/challenge-protocol-v2/solgen/go/rollupgen"
	"github.com/ethereum/go-ethereum"
	"github.com/ethereum/go-ethereum/accounts/abi/bind"
	"github.com/ethereum/go-ethereum/common"
	"github.com/ethereum/go-ethereum/core/types"
	"github.com/offchainlabs/nitro/util/headerreader"
	"github.com/pkg/errors"
)

var (
	ErrUnconfirmedParent = errors.New("parent assertion is not confirmed")
	ErrNoUnresolved      = errors.New("no assertion to resolve")

	ErrNotFound         = errors.New("item not found on-chain")
	ErrAlreadyExists    = errors.New("item already exists on-chain")
	ErrPrevDoesNotExist = errors.New("assertion predecessor does not exist")
	ErrTooLate          = errors.New("too late to create assertion sibling")
	ErrTooSoon          = errors.New("too soon to confirm assertion")
	ErrInvalidHeight    = errors.New("invalid assertion height")
)

var assertionCreatedId common.Hash

func init() {
	rollupAbi, err := rollupgen.RollupCoreMetaData.GetAbi()
	if err != nil {
		panic(err)
	}
	assertionCreatedEvent, ok := rollupAbi.Events["AssertionCreated"]
	if !ok {
		panic("RollupCore ABI missing AssertionCreated event")
	}
	assertionCreatedId = assertionCreatedEvent.ID
}

// ChainBackend to interact with the underlying blockchain.
type ChainBackend interface {
	bind.ContractBackend
	ReceiptFetcher
}

// ChainCommitter defines a type of chain backend that supports
// committing changes via a direct method, such as a simulated backend
// for testing purposes.
type ChainCommitter interface {
	Commit() common.Hash
}

// ReceiptFetcher defines the ability to retrieve transactions receipts from the chain.
type ReceiptFetcher interface {
	TransactionReceipt(ctx context.Context, txHash common.Hash) (*types.Receipt, error)
}

// AssertionChain is a wrapper around solgen bindings
// that implements the protocol interface.
type AssertionChain struct {
	backend      ChainBackend
	rollup       *rollupgen.RollupCore
	userLogic    *rollupgen.RollupUserLogic
	txOpts       *bind.TransactOpts
	headerReader *headerreader.HeaderReader
	rollupAddr   common.Address
}

// NewAssertionChain instantiates an assertion chain
// instance from a chain backend and provided options.
func NewAssertionChain(
	_ context.Context,
	rollupAddr common.Address,
	txOpts *bind.TransactOpts,
	backend ChainBackend,
	headerReader *headerreader.HeaderReader,
) (*AssertionChain, error) {
	chain := &AssertionChain{
		backend:      backend,
		txOpts:       txOpts,
		headerReader: headerReader,
		rollupAddr:   rollupAddr,
	}
	coreBinding, err := rollupgen.NewRollupCore(
		rollupAddr, chain.backend,
	)
	if err != nil {
		return nil, err
	}
	assertionChainBinding, err := rollupgen.NewRollupUserLogic(
		rollupAddr, chain.backend,
	)
	if err != nil {
		return nil, err
	}
	chain.rollup = coreBinding
	chain.userLogic = assertionChainBinding
	return chain, nil
}

func (ac *AssertionChain) GetAssertion(ctx context.Context, assertionId protocol.AssertionId) (protocol.Assertion, error) {
	res, err := ac.userLogic.GetAssertion(&bind.CallOpts{Context: ctx}, assertionId)
	if err != nil {
		return nil, err
	}
	if res.Status == uint8(0) {
		return nil, errors.Wrapf(
			ErrNotFound,
			"assertion with id %#x",
			assertionId,
		)
	}
	return &Assertion{
<<<<<<< HEAD
		id:    assertionId,
		chain: ac,
=======
		id:     assertionId,
		prevId: res.PrevId,
		chain:  ac,
>>>>>>> 567eeb6d
	}, nil
}

func (ac *AssertionChain) LatestConfirmed(ctx context.Context) (protocol.Assertion, error) {
	res, err := ac.rollup.LatestConfirmed(&bind.CallOpts{Context: ctx})
	if err != nil {
		return nil, err
	}
	return ac.GetAssertion(ctx, res)
<<<<<<< HEAD
=======
}

func (ac *AssertionChain) BaseStake(ctx context.Context) (*big.Int, error) {
	return ac.userLogic.BaseStake(&bind.CallOpts{Context: ctx})
}

func (ac *AssertionChain) WasmModuleRoot(ctx context.Context) ([32]byte, error) {
	return ac.userLogic.WasmModuleRoot(&bind.CallOpts{Context: ctx})
>>>>>>> 567eeb6d
}

// CreateAssertion makes an on-chain claim given a previous assertion id, execution state,
// and a commitment to a post-state.
func (ac *AssertionChain) CreateAssertion(
	ctx context.Context,
	prevAssertionCreationInfo *protocol.AssertionCreatedInfo,
	postState *protocol.ExecutionState,
) (protocol.Assertion, error) {
	stake, err := ac.userLogic.BaseStake(&bind.CallOpts{Context: ctx})
	if err != nil {
		return nil, errors.Wrap(err, "could not get current required stake")
	}
	newOpts := copyTxOpts(ac.txOpts)
	newOpts.Value = stake

	chalManager, err := ac.SpecChallengeManager(ctx)
	if err != nil {
		return nil, err
	}
	chalPeriodBlocks, err := chalManager.ChallengePeriodBlocks(ctx)
	if err != nil {
		return nil, err
	}
	wasmModuleRoot, err := ac.userLogic.WasmModuleRoot(&bind.CallOpts{Context: ctx})
	if err != nil {
		return nil, errors.Wrap(err, "could not get current required stake")
	}

	receipt, err := transact(ctx, ac.backend, ac.headerReader, func() (*types.Transaction, error) {
		return ac.userLogic.NewStakeOnNewAssertion(
			newOpts,
			rollupgen.AssertionInputs{
				BeforeStateData: rollupgen.BeforeStateData{
<<<<<<< HEAD
					PrevprevAssertionHash: prevAssertionCreationInfo.ParentAssertionHash,
=======
					PrevPrevAssertionHash: prevAssertionCreationInfo.ParentAssertionHash,
>>>>>>> 567eeb6d
					SequencerBatchAcc:     prevAssertionCreationInfo.AfterInboxBatchAcc,
					RequiredStake:         stake,
					ChallengeManager:      chalManager.Address(),
					ConfirmPeriodBlocks:   chalPeriodBlocks,
					WasmRoot:              wasmModuleRoot,
				},
				BeforeState: prevAssertionCreationInfo.AfterState,
				AfterState:  postState.AsSolidityStruct(),
			},
			// TODO(RJ): Use the expected assertion hash as a sanity check.
			common.Hash{},
		)
	})
	if createErr := handleCreateAssertionError(err, postState.GlobalState.BlockHash); createErr != nil {
		return nil, fmt.Errorf("failed to create assertion: %w", createErr)
	}
	if len(receipt.Logs) == 0 {
		return nil, errors.New("no logs observed from assertion creation")
	}
	var assertionCreated *rollupgen.RollupCoreAssertionCreated
	var found bool
	for _, log := range receipt.Logs {
		creationEvent, err := ac.rollup.ParseAssertionCreated(*log)
		if err == nil {
			assertionCreated = creationEvent
			found = true
			break
		}
	}
<<<<<<< HEAD
=======
	if !found {
		return nil, errors.New("could not find assertion created event in logs")
	}
>>>>>>> 567eeb6d
	return ac.GetAssertion(ctx, assertionCreated.AssertionHash)
}

// SpecChallengeManager creates a new spec challenge manager
func (ac *AssertionChain) SpecChallengeManager(ctx context.Context) (protocol.SpecChallengeManager, error) {
	challengeManagerAddr, err := ac.userLogic.RollupUserLogicCaller.ChallengeManager(
		&bind.CallOpts{Context: ctx},
	)
	if err != nil {
		return nil, err
	}
	return NewSpecChallengeManager(
		ctx,
		challengeManagerAddr,
		ac,
		ac.backend,
		ac.headerReader,
		ac.txOpts,
	)
}

// TODO: Implement this logic.
func (ac *AssertionChain) AssertionUnrivaledTime(ctx context.Context, assertionId protocol.AssertionId) (uint64, error) {
	return 0, nil
}

func (ac *AssertionChain) TopLevelAssertion(ctx context.Context, edgeId protocol.EdgeId) (protocol.AssertionId, error) {
	cm, err := ac.SpecChallengeManager(ctx)
	if err != nil {
		return protocol.AssertionId{}, err
	}
	edgeOpt, err := cm.GetEdge(ctx, edgeId)
	if err != nil {
		return protocol.AssertionId{}, err
	}
	if edgeOpt.IsNone() {
		return protocol.AssertionId{}, errors.New("edge was nil")
	}
	return edgeOpt.Unwrap().PrevAssertionId(ctx)
}

func (ac *AssertionChain) TopLevelClaimHeights(ctx context.Context, edgeId protocol.EdgeId) (*protocol.OriginHeights, error) {
	cm, err := ac.SpecChallengeManager(ctx)
	if err != nil {
		return nil, err
	}
	edgeOpt, err := cm.GetEdge(ctx, edgeId)
	if err != nil {
		return nil, err
	}
	if edgeOpt.IsNone() {
		return nil, errors.New("edge was nil")
	}
	edge := edgeOpt.Unwrap()
	return edge.TopLevelClaimHeight(ctx)
}

<<<<<<< HEAD
=======
func (a *AssertionChain) LatestCreatedAssertion(ctx context.Context) (protocol.Assertion, error) {
	latestConfirmed, err := a.LatestConfirmed(ctx)
	if err != nil {
		return nil, err
	}
	createdAtBlock, err := latestConfirmed.CreatedAtBlock()
	if err != nil {
		return nil, err
	}
	var query = ethereum.FilterQuery{
		FromBlock: new(big.Int).SetUint64(createdAtBlock),
		ToBlock:   nil, // Latest block.
		Addresses: []common.Address{a.rollupAddr},
		Topics:    [][]common.Hash{{assertionCreatedId}},
	}
	logs, err := a.backend.FilterLogs(ctx, query)
	if err != nil {
		return nil, err
	}
	if len(logs) == 0 {
		return nil, errors.New("no assertion creation events found")
	}
	creationEvent, err := a.rollup.ParseAssertionCreated(logs[len(logs)-1])
	if err != nil {
		return nil, err
	}
	return a.GetAssertion(ctx, creationEvent.AssertionHash)
}

>>>>>>> 567eeb6d
// ReadAssertionCreationInfo for an assertion sequence number by looking up its creation
// event from the rollup contracts.
func (a *AssertionChain) ReadAssertionCreationInfo(
	ctx context.Context, id protocol.AssertionId,
) (*protocol.AssertionCreatedInfo, error) {
<<<<<<< HEAD
	node, err := a.rollup.GetAssertion(&bind.CallOpts{Context: ctx}, id)
	if err != nil {
		return nil, err
=======
	var creationBlock uint64
	var topics [][]common.Hash
	if id == (protocol.AssertionId{}) {
		rollupDeploymentBlock, err := a.rollup.RollupDeploymentBlock(&bind.CallOpts{Context: ctx})
		if err != nil {
			return nil, err
		}
		if !rollupDeploymentBlock.IsUint64() {
			return nil, errors.New("rollup deployment block was not a uint64")
		}
		creationBlock = rollupDeploymentBlock.Uint64()
		topics = [][]common.Hash{{assertionCreatedId}}
	} else {
		node, err := a.rollup.GetAssertion(&bind.CallOpts{Context: ctx}, id)
		if err != nil {
			return nil, err
		}
		creationBlock = node.CreatedAtBlock
		topics = [][]common.Hash{{assertionCreatedId}, {common.Hash(id)}}
>>>>>>> 567eeb6d
	}
	var query = ethereum.FilterQuery{
		FromBlock: new(big.Int).SetUint64(creationBlock),
		ToBlock:   new(big.Int).SetUint64(creationBlock),
		Addresses: []common.Address{a.rollupAddr},
<<<<<<< HEAD
		Topics:    [][]common.Hash{{assertionCreatedId}, {common.Hash(id)}},
=======
		Topics:    topics,
>>>>>>> 567eeb6d
	}
	logs, err := a.backend.FilterLogs(ctx, query)
	if err != nil {
		return nil, err
	}
	if len(logs) == 0 {
		return nil, errors.New("no assertion creation logs found")
	}
	if len(logs) > 1 {
		return nil, errors.New("found multiple instances of requested node")
	}
	ethLog := logs[0]
	parsedLog, err := a.rollup.ParseAssertionCreated(ethLog)
	if err != nil {
		return nil, err
	}
	afterState := parsedLog.Assertion.AfterState
	return &protocol.AssertionCreatedInfo{
		ConfirmPeriodBlocks: parsedLog.ConfirmPeriodBlocks,
		RequiredStake:       parsedLog.RequiredStake,
		ParentAssertionHash: parsedLog.ParentAssertionHash,
		BeforeState:         parsedLog.Assertion.BeforeState,
		AfterState:          afterState,
		InboxMaxCount:       parsedLog.InboxMaxCount,
		AfterInboxBatchAcc:  parsedLog.AfterInboxBatchAcc,
		AssertionHash:       parsedLog.AssertionHash,
		WasmModuleRoot:      parsedLog.WasmModuleRoot,
	}, nil
}

func handleCreateAssertionError(err error, blockHash common.Hash) error {
	if err == nil {
		return nil
	}
	errS := err.Error()
	switch {
	case strings.Contains(errS, "Assertion already exists"):
		return errors.Wrapf(
			ErrAlreadyExists,
			"commit block hash %#x",
			blockHash,
		)
	case strings.Contains(errS, "Previous assertion does not exist"):
		return ErrPrevDoesNotExist
	case strings.Contains(errS, "Too late to create sibling"):
		return ErrTooLate
	default:
		return err
	}
}

// Runs a callback function meant to write to a chain backend, and if the
// chain backend supports committing directly, we call the commit function before
// returning. This function additionally waits for the transaction to complete and returns
// an optional transaction receipt. It returns an error if the
// transaction had a failed status on-chain, or if the execution of the callback
// failed directly.
func transact(ctx context.Context, backend ChainBackend, _ *headerreader.HeaderReader, fn func() (*types.Transaction, error)) (*types.Receipt, error) {
	tx, err := fn()
	if err != nil {
		return nil, err
	}
	if commiter, ok := backend.(ChainCommitter); ok {
		commiter.Commit()
	}
	receipt, err := bind.WaitMined(ctx, backend, tx)
	if err != nil {
		return nil, err
	}
	if receipt.Status != types.ReceiptStatusSuccessful {
		callMsg := ethereum.CallMsg{
			From:       common.Address{},
			To:         tx.To(),
			Gas:        0,
			GasPrice:   nil,
			Value:      tx.Value(),
			Data:       tx.Data(),
			AccessList: tx.AccessList(),
		}
		if _, err := backend.CallContract(ctx, callMsg, nil); err != nil {
			return nil, errors.Wrap(err, "failed transaction")
		}
	}
	return receipt, nil
}

// copyTxOpts creates a deep copy of the given transaction options.
func copyTxOpts(opts *bind.TransactOpts) *bind.TransactOpts {
	copied := &bind.TransactOpts{
		From:     opts.From,
		Context:  opts.Context,
		NoSend:   opts.NoSend,
		Signer:   opts.Signer,
		GasLimit: opts.GasLimit,
	}

	if opts.Nonce != nil {
		copied.Nonce = new(big.Int).Set(opts.Nonce)
	}
	if opts.Value != nil {
		copied.Value = new(big.Int).Set(opts.Value)
	}
	if opts.GasPrice != nil {
		copied.GasPrice = new(big.Int).Set(opts.GasPrice)
	}
	if opts.GasFeeCap != nil {
		copied.GasFeeCap = new(big.Int).Set(opts.GasFeeCap)
	}
	if opts.GasTipCap != nil {
		copied.GasTipCap = new(big.Int).Set(opts.GasTipCap)
	}
	return copied
}<|MERGE_RESOLUTION|>--- conflicted
+++ resolved
@@ -119,14 +119,9 @@
 		)
 	}
 	return &Assertion{
-<<<<<<< HEAD
-		id:    assertionId,
-		chain: ac,
-=======
 		id:     assertionId,
 		prevId: res.PrevId,
 		chain:  ac,
->>>>>>> 567eeb6d
 	}, nil
 }
 
@@ -136,8 +131,6 @@
 		return nil, err
 	}
 	return ac.GetAssertion(ctx, res)
-<<<<<<< HEAD
-=======
 }
 
 func (ac *AssertionChain) BaseStake(ctx context.Context) (*big.Int, error) {
@@ -146,7 +139,6 @@
 
 func (ac *AssertionChain) WasmModuleRoot(ctx context.Context) ([32]byte, error) {
 	return ac.userLogic.WasmModuleRoot(&bind.CallOpts{Context: ctx})
->>>>>>> 567eeb6d
 }
 
 // CreateAssertion makes an on-chain claim given a previous assertion id, execution state,
@@ -181,11 +173,7 @@
 			newOpts,
 			rollupgen.AssertionInputs{
 				BeforeStateData: rollupgen.BeforeStateData{
-<<<<<<< HEAD
-					PrevprevAssertionHash: prevAssertionCreationInfo.ParentAssertionHash,
-=======
 					PrevPrevAssertionHash: prevAssertionCreationInfo.ParentAssertionHash,
->>>>>>> 567eeb6d
 					SequencerBatchAcc:     prevAssertionCreationInfo.AfterInboxBatchAcc,
 					RequiredStake:         stake,
 					ChallengeManager:      chalManager.Address(),
@@ -215,12 +203,9 @@
 			break
 		}
 	}
-<<<<<<< HEAD
-=======
 	if !found {
 		return nil, errors.New("could not find assertion created event in logs")
 	}
->>>>>>> 567eeb6d
 	return ac.GetAssertion(ctx, assertionCreated.AssertionHash)
 }
 
@@ -278,8 +263,6 @@
 	return edge.TopLevelClaimHeight(ctx)
 }
 
-<<<<<<< HEAD
-=======
 func (a *AssertionChain) LatestCreatedAssertion(ctx context.Context) (protocol.Assertion, error) {
 	latestConfirmed, err := a.LatestConfirmed(ctx)
 	if err != nil {
@@ -309,17 +292,11 @@
 	return a.GetAssertion(ctx, creationEvent.AssertionHash)
 }
 
->>>>>>> 567eeb6d
 // ReadAssertionCreationInfo for an assertion sequence number by looking up its creation
 // event from the rollup contracts.
 func (a *AssertionChain) ReadAssertionCreationInfo(
 	ctx context.Context, id protocol.AssertionId,
 ) (*protocol.AssertionCreatedInfo, error) {
-<<<<<<< HEAD
-	node, err := a.rollup.GetAssertion(&bind.CallOpts{Context: ctx}, id)
-	if err != nil {
-		return nil, err
-=======
 	var creationBlock uint64
 	var topics [][]common.Hash
 	if id == (protocol.AssertionId{}) {
@@ -339,17 +316,12 @@
 		}
 		creationBlock = node.CreatedAtBlock
 		topics = [][]common.Hash{{assertionCreatedId}, {common.Hash(id)}}
->>>>>>> 567eeb6d
 	}
 	var query = ethereum.FilterQuery{
 		FromBlock: new(big.Int).SetUint64(creationBlock),
 		ToBlock:   new(big.Int).SetUint64(creationBlock),
 		Addresses: []common.Address{a.rollupAddr},
-<<<<<<< HEAD
-		Topics:    [][]common.Hash{{assertionCreatedId}, {common.Hash(id)}},
-=======
 		Topics:    topics,
->>>>>>> 567eeb6d
 	}
 	logs, err := a.backend.FilterLogs(ctx, query)
 	if err != nil {
