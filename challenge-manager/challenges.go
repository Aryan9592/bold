// Copyright 2023, Offchain Labs, Inc.
// For license information, see https://github.com/offchainlabs/bold/blob/main/LICENSE

package challengemanager

import (
	"context"
	"fmt"

	protocol "github.com/OffchainLabs/bold/chain-abstraction"
	edgetracker "github.com/OffchainLabs/bold/challenge-manager/edge-tracker"
	"github.com/OffchainLabs/bold/containers"
	"github.com/ethereum/go-ethereum/log"
	"github.com/pkg/errors"
)

<<<<<<< HEAD
// (start, end) = edge
// bisect(edge) -> (lower, upper)

// blocks, state root
// (0=0xab, 2048=0xe7) = honest, level zero edge
// (0=0xab, 1024=0xcc), (1024=0xcc, 2048=0xe7) = honest

// (0=0xab, 2048=0xf8) = evil, level zero edge
// (0=0xab, 1024=0xcc), (1024=0xcc, 2048=0xf8) = evil

// alice = (1024=0xcc, 1025=0xdd)
// bob = (1024=0xcc, 1025=0xee)

// -> open subchallenge
// alice = asm opcode commitments (0=0x33, 2394029304929342=0x44) level zero edge
// 	subchal_edge_alice = what edge was it opened on? opened on 1024,1025 one layer above
// bob = asm opcode commitments (0=0x33, 2394029304929342=0x55) level zero edge
// 	subchal_edge_bob = what edge was it opened on? opened on 1024,1025 one layer above

// 2^43 max wasm opcodes per block

// Initiates a challenge on an assertion added to the protocol by finding its parent assertion
=======
// ChallengeAssertion initiates a challenge on an assertion added to the protocol by finding its parent assertion
>>>>>>> 57857be2
// and starting a challenge transaction. If the challenge creation is successful, we add a leaf
// with an associated history commitment to it and spawn a challenge tracker in the background.
func (m *Manager) ChallengeAssertion(ctx context.Context, id protocol.AssertionHash) error {
	assertion, err := m.chain.GetAssertion(ctx, id)
	if err != nil {
		return errors.Wrapf(err, "could not get assertion to challenge with id %#x", id)
	}

	// We then add a level zero edge to initiate a challenge.
	levelZeroEdge, creationInfo, err := m.addBlockChallengeLevelZeroEdge(ctx, assertion)
	if err != nil {
		return fmt.Errorf("could not add block challenge level zero edge %v: %w", m.name, err)
	}
	if !creationInfo.InboxMaxCount.IsUint64() {
		return errors.New("assertion creation info inbox max count was not a uint64")
	}
	// Start tracking the challenge.
	tracker, err := edgetracker.New(
		ctx,
		levelZeroEdge,
		m.chain,
		m.stateManager,
		m.watcher,
		m,
		edgetracker.HeightConfig{
			StartBlockHeight:           0,
			TopLevelClaimEndBatchCount: creationInfo.InboxMaxCount.Uint64(),
		},
		edgetracker.WithActInterval(m.edgeTrackerWakeInterval),
		edgetracker.WithTimeReference(m.timeRef),
		edgetracker.WithValidatorName(m.name),
	)
	if err != nil {
		return err
	}
	go tracker.Spawn(ctx)

	srvlog.Info("Successfully created level zero edge for block challenge", log.Ctx{
		"name":          m.name,
		"assertionHash": containers.Trunc(id.Bytes()),
	})
	return nil
}

func (m *Manager) addBlockChallengeLevelZeroEdge(
	ctx context.Context,
	assertion protocol.Assertion,
) (protocol.SpecEdge, *protocol.AssertionCreatedInfo, error) {
	creationInfo, err := m.chain.ReadAssertionCreationInfo(ctx, assertion.Id())
	if err != nil {
		return nil, nil, errors.Wrap(err, "could not get assertion creation info")
	}
	if !creationInfo.InboxMaxCount.IsUint64() {
		return nil, nil, errors.New("creation info inbox max count was not a uint64")
	}
<<<<<<< HEAD
=======
	parentAssertionInfo, err := m.chain.ReadAssertionCreationInfo(ctx, protocol.AssertionHash{Hash: creationInfo.ParentAssertionHash})
	if err != nil {
		return nil, nil, err
	}
	parentAssertionAfterState := protocol.GoExecutionStateFromSolidity(parentAssertionInfo.AfterState)
	startCommit, err := m.stateManager.HistoryCommitmentAtMessage(ctx, parentAssertionAfterState.GlobalState.Batch)
	if err != nil {
		return nil, nil, err
	}
>>>>>>> 57857be2
	manager, err := m.chain.SpecChallengeManager(ctx)
	if err != nil {
		return nil, nil, err
	}
	levelZeroBlockEdgeHeight, err := manager.LevelZeroBlockEdgeHeight(ctx)
	if err != nil {
		return nil, nil, err
	}
	endCommit, err := m.stateManager.HistoryCommitmentUpToBatch(
		ctx,
<<<<<<< HEAD
		creationInfo.WasmModuleRoot,
		assertion.Id(),
		0,
		levelZeroBlockEdgeHeight,
		creationInfo.InboxMaxCount.Uint64()-1,
=======
		parentAssertionAfterState.GlobalState.Batch,
		parentAssertionAfterState.GlobalState.Batch+levelZeroBlockEdgeHeight,
		creationInfo.InboxMaxCount.Uint64(),
>>>>>>> 57857be2
	)
	if err != nil {
		return nil, nil, err
	}
	startCommit, err := m.stateManager.HistoryCommitmentUpTo(ctx, creationInfo.WasmModuleRoot, assertion.Id(), 0)
	if err != nil {
		return nil, nil, err
	}
	startEndPrefixProof, err := m.stateManager.PrefixProofUpToBatch(
		ctx,
<<<<<<< HEAD
		creationInfo.WasmModuleRoot,
		assertion.Id(),
		0,
		0,
		levelZeroBlockEdgeHeight,
		creationInfo.InboxMaxCount.Uint64()-1,
=======
		parentAssertionAfterState.GlobalState.Batch,
		parentAssertionAfterState.GlobalState.Batch,
		parentAssertionAfterState.GlobalState.Batch+levelZeroBlockEdgeHeight,
		creationInfo.InboxMaxCount.Uint64(),
>>>>>>> 57857be2
	)
	if err != nil {
		return nil, nil, err
	}
	edge, err := manager.AddBlockChallengeLevelZeroEdge(ctx, assertion, startCommit, endCommit, startEndPrefixProof)
	if err != nil {
		return nil, nil, err
	}
	return edge, creationInfo, nil
}<|MERGE_RESOLUTION|>--- conflicted
+++ resolved
@@ -14,7 +14,6 @@
 	"github.com/pkg/errors"
 )
 
-<<<<<<< HEAD
 // (start, end) = edge
 // bisect(edge) -> (lower, upper)
 
@@ -36,10 +35,7 @@
 
 // 2^43 max wasm opcodes per block
 
-// Initiates a challenge on an assertion added to the protocol by finding its parent assertion
-=======
 // ChallengeAssertion initiates a challenge on an assertion added to the protocol by finding its parent assertion
->>>>>>> 57857be2
 // and starting a challenge transaction. If the challenge creation is successful, we add a leaf
 // with an associated history commitment to it and spawn a challenge tracker in the background.
 func (m *Manager) ChallengeAssertion(ctx context.Context, id protocol.AssertionHash) error {
@@ -95,8 +91,6 @@
 	if !creationInfo.InboxMaxCount.IsUint64() {
 		return nil, nil, errors.New("creation info inbox max count was not a uint64")
 	}
-<<<<<<< HEAD
-=======
 	parentAssertionInfo, err := m.chain.ReadAssertionCreationInfo(ctx, protocol.AssertionHash{Hash: creationInfo.ParentAssertionHash})
 	if err != nil {
 		return nil, nil, err
@@ -106,7 +100,6 @@
 	if err != nil {
 		return nil, nil, err
 	}
->>>>>>> 57857be2
 	manager, err := m.chain.SpecChallengeManager(ctx)
 	if err != nil {
 		return nil, nil, err
@@ -117,40 +110,19 @@
 	}
 	endCommit, err := m.stateManager.HistoryCommitmentUpToBatch(
 		ctx,
-<<<<<<< HEAD
-		creationInfo.WasmModuleRoot,
-		assertion.Id(),
-		0,
-		levelZeroBlockEdgeHeight,
-		creationInfo.InboxMaxCount.Uint64()-1,
-=======
 		parentAssertionAfterState.GlobalState.Batch,
 		parentAssertionAfterState.GlobalState.Batch+levelZeroBlockEdgeHeight,
-		creationInfo.InboxMaxCount.Uint64(),
->>>>>>> 57857be2
+		creationInfo.InboxMaxCount.Uint64()-1,
 	)
-	if err != nil {
-		return nil, nil, err
-	}
-	startCommit, err := m.stateManager.HistoryCommitmentUpTo(ctx, creationInfo.WasmModuleRoot, assertion.Id(), 0)
 	if err != nil {
 		return nil, nil, err
 	}
 	startEndPrefixProof, err := m.stateManager.PrefixProofUpToBatch(
 		ctx,
-<<<<<<< HEAD
-		creationInfo.WasmModuleRoot,
-		assertion.Id(),
-		0,
-		0,
-		levelZeroBlockEdgeHeight,
-		creationInfo.InboxMaxCount.Uint64()-1,
-=======
 		parentAssertionAfterState.GlobalState.Batch,
 		parentAssertionAfterState.GlobalState.Batch,
 		parentAssertionAfterState.GlobalState.Batch+levelZeroBlockEdgeHeight,
-		creationInfo.InboxMaxCount.Uint64(),
->>>>>>> 57857be2
+		creationInfo.InboxMaxCount.Uint64()-1,
 	)
 	if err != nil {
 		return nil, nil, err
