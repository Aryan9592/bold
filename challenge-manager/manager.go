package validator

import (
	"context"
	"time"

	protocol "github.com/OffchainLabs/challenge-protocol-v2/chain-abstraction"
	solimpl "github.com/OffchainLabs/challenge-protocol-v2/chain-abstraction/sol-implementation"
	watcher "github.com/OffchainLabs/challenge-protocol-v2/challenge-manager/chain-watcher"
	l2stateprovider "github.com/OffchainLabs/challenge-protocol-v2/layer2-state-provider"
	"github.com/OffchainLabs/challenge-protocol-v2/solgen/go/challengeV2gen"
	"github.com/OffchainLabs/challenge-protocol-v2/solgen/go/rollupgen"
	utilTime "github.com/OffchainLabs/challenge-protocol-v2/time"
	"github.com/ethereum/go-ethereum/accounts/abi/bind"
	"github.com/ethereum/go-ethereum/common"
	"github.com/pkg/errors"
	"github.com/sirupsen/logrus"
)

var log = logrus.WithField("prefix", "validator")

type Opt = func(val *Manager)

// Manager defines an offchain, challenge manager, which will be
// an active participant in interacting with the on-chain contracts.
type Manager struct {
	chain                     protocol.Protocol
	chalManagerAddr           common.Address
	rollupAddr                common.Address
	rollup                    *rollupgen.RollupCore
	rollupFilterer            *rollupgen.RollupCoreFilterer
	chalManager               *challengeV2gen.EdgeChallengeManagerFilterer
	backend                   bind.ContractBackend
	stateManager              l2stateprovider.Provider
	address                   common.Address
	name                      string
	postAssertionsInterval    time.Duration
	timeRef                   utilTime.Reference
	edgeTrackerWakeInterval   time.Duration
	newAssertionCheckInterval time.Duration
	initialSyncCompleted      chan struct{}
	chainWatcherInterval      time.Duration
	watcher                   *watcher.Watcher
}

// WithName is a human-readable identifier for this validator client for logging purposes.
func WithName(name string) Opt {
	return func(val *Manager) {
		val.name = name
	}
}

// WithAddress gives a staker address to the validator.
func WithAddress(addr common.Address) Opt {
	return func(val *Manager) {
		val.address = addr
	}
}

// WithTimeReference adds a time reference interface to the validator.
func WithTimeReference(ref utilTime.Reference) Opt {
	return func(val *Manager) {
		val.timeRef = ref
	}
}

// WithPostAssertionsInterval specifies how often the validator should try to post assertions.
func WithPostAssertionsInterval(d time.Duration) Opt {
	return func(val *Manager) {
		val.postAssertionsInterval = d
	}
}

// WithEdgeTrackerWakeInterval specifies how often each edge tracker goroutine will
// act on its responsibilities.
func WithEdgeTrackerWakeInterval(d time.Duration) Opt {
	return func(val *Manager) {
		val.edgeTrackerWakeInterval = d
	}
}

// WithNewAssertionCheckInterval specifies how often handle assertions goroutine will
// act on its responsibilities.
func WithNewAssertionCheckInterval(d time.Duration) Opt {
	return func(val *Manager) {
		val.newAssertionCheckInterval = d
	}
}

// WithChainWatcherInterval specifies how often the chain watcher will scan for edge events.
func WithChainWatcherInterval(d time.Duration) Opt {
	return func(val *Manager) {
		val.chainWatcherInterval = d
	}
}

// New sets up a validator client instances provided a protocol, state manager,
// and additional options.
func New(
	ctx context.Context,
	chain protocol.Protocol,
	backend bind.ContractBackend,
	stateManager l2stateprovider.Provider,
	rollupAddr common.Address,
	opts ...Opt,
) (*Manager, error) {
	v := &Manager{
		backend:                   backend,
		chain:                     chain,
		stateManager:              stateManager,
		address:                   common.Address{},
		timeRef:                   utilTime.NewRealTimeReference(),
		rollupAddr:                rollupAddr,
		edgeTrackerWakeInterval:   time.Millisecond * 100,
		newAssertionCheckInterval: time.Second,
		postAssertionsInterval:    time.Second * 5,
		chainWatcherInterval:      time.Second * 5,
		initialSyncCompleted:      make(chan struct{}),
	}
	for _, o := range opts {
		o(v)
	}
	chalManager, err := v.chain.SpecChallengeManager(ctx)
	if err != nil {
		return nil, err
	}
	chalManagerAddr := chalManager.Address()

	rollup, err := rollupgen.NewRollupCore(rollupAddr, backend)
	if err != nil {
		return nil, err
	}
	rollupFilterer, err := rollupgen.NewRollupCoreFilterer(rollupAddr, backend)
	if err != nil {
		return nil, err
	}
	chalManagerFilterer, err := challengeV2gen.NewEdgeChallengeManagerFilterer(chalManagerAddr, backend)
	if err != nil {
		return nil, err
	}
	v.rollup = rollup
	v.rollupFilterer = rollupFilterer
	v.chalManagerAddr = chalManagerAddr
	v.chalManager = chalManagerFilterer
	v.watcher = watcher.New(v.chain, v.stateManager, backend, v.chainWatcherInterval, v.name)
	return v, nil
}

func (v *Manager) Start(ctx context.Context) {
	log.WithField(
		"address",
		v.address.Hex(),
	).Info("Started validator client")

	// Start watching for ongoing chain events in the background.
	go v.watcher.Watch(ctx, v.initialSyncCompleted)

	// Then, block the main thread and wait until the chain event watcher has synced up with
	// all edges from the chain since the latest confirmed assertion up to the latest block number.
	if err := v.syncEdges(ctx); err != nil {
		log.WithError(err).Fatal("Could not sync with onchain edges")
	}

	// Post assertions periodically to the chain.
	go v.postAssertionsPeriodically(ctx)
}

func (v *Manager) postAssertionsPeriodically(ctx context.Context) {
	if _, err := v.postLatestAssertion(ctx); err != nil {
		log.WithError(err).Error("Could not submit latest assertion to L1")
	}
	ticker := time.NewTicker(v.postAssertionsInterval)
	defer ticker.Stop()
	for {
		select {
		case <-ticker.C:
			if _, err := v.postLatestAssertion(ctx); err != nil {
				log.WithError(err).Error("Could not submit latest assertion to L1")
			}
		case <-ctx.Done():
			return
		}
	}
}

// Posts the latest claim of the Node's L2 state as an assertion to the L1 protocol smart contracts.
// TODO: Include leaf creation validity conditions which are more complex than this.
// For example, a validator must include messages from the inbox that were not included
// by the last validator in the last leaf's creation.
func (v *Manager) postLatestAssertion(ctx context.Context) (protocol.Assertion, error) {
	// Ensure that we only build on a valid parent from this validator's perspective.
	// the validator should also have ready access to historical commitments to make sure it can select
	// the valid parent based on its commitment state root.
	parentAssertionSeq, err := v.findLatestValidAssertion(ctx)
	if err != nil {
		return nil, err
	}
	parentAssertionCreationInfo, err := v.chain.ReadAssertionCreationInfo(ctx, parentAssertionSeq)
	if err != nil {
		return nil, err
	}
	// TODO: this should really only go up to the prevInboxMaxCount batch state
	newState, err := v.stateManager.LatestExecutionState(ctx)
	if err != nil {
		return nil, err
	}
	assertion, err := v.chain.CreateAssertion(
		ctx,
		parentAssertionCreationInfo,
		newState,
	)
	switch {
	case errors.Is(err, solimpl.ErrAlreadyExists):
		return nil, errors.Wrap(err, "assertion already exists, was unable to post")
	case err != nil:
		return nil, err
	}
	logFields := logrus.Fields{
		"name": v.name,
	}
	log.WithFields(logFields).Info("Submitted latest L2 state claim as an assertion to L1")

	return assertion, nil
}

// Finds the latest valid assertion sequence num a validator should build their new leaves upon. This walks
// down from the number of assertions in the protocol down until it finds
// an assertion that we have a state commitment for.
func (v *Manager) findLatestValidAssertion(ctx context.Context) (protocol.AssertionId, error) {
<<<<<<< HEAD
	// numAssertions, err := v.chain.NumAssertions(ctx)
	// if err != nil {
	// 	return 0, err
	// }
	// latestConfirmedFetched, err := v.chain.LatestConfirmed(ctx)
	// if err != nil {
	// 	return 0, err
	// }
	// latestConfirmed := latestConfirmedFetched.SeqNum()
	// bestAssertion := latestConfirmed
	// for s := latestConfirmed + 1; s < protocol.AssertionSequenceNumber(numAssertions); s++ {
	// 	a, err := v.chain.AssertionBySequenceNum(ctx, s)
	// 	if err != nil {
	// 		return 0, err
	// 	}
	// 	parent, err := a.PrevSeqNum()
	// 	if err != nil {
	// 		return 0, err
	// 	}
	// 	if parent != bestAssertion {
	// 		continue
	// 	}
	// 	info, err := v.chain.ReadAssertionCreationInfo(ctx, s)
	// 	if err != nil {
	// 		return 0, err
	// 	}
	// 	_, hasState := v.stateManager.ExecutionStateBlockHeight(ctx, protocol.GoExecutionStateFromSolidity(info.AfterState))
	// 	if hasState {
	// 		bestAssertion = s
	// 	}
	// }
	return protocol.AssertionId{}, nil
}

// validChildFromParent returns the assertion number of a child of the parent assertion number.
// The assertion must be valid and exists in state manager by `ExecutionStateBlockHeight` validation.
// It returns the first assertion number that is a child of the parent assertion number. This assumes there's no two children of the same parent.
// If no such assertion exists, an error gets returned.
func (v *Manager) validChildFromParent(
	ctx context.Context, parentAssertionNumber protocol.AssertionId,
) (protocol.AssertionId, error) {
	// numAssertions, err := v.chain.NumAssertions(ctx)
	// if err != nil {
	// 	return 0, err
	// }

	// for s := parentAssertionNumber + 1; s < protocol.AssertionSequenceNumber(numAssertions); s++ {
	// 	a, err := v.chain.AssertionBySequenceNum(ctx, s)
	// 	if err != nil {
	// 		return 0, err
	// 	}
	// 	n, err := a.PrevSeqNum()
	// 	if err != nil {
	// 		return 0, err
	// 	}
	// 	if n != parentAssertionNumber {
	// 		continue
	// 	}
	// 	info, err := v.chain.ReadAssertionCreationInfo(ctx, s)
	// 	if err != nil {
	// 		return 0, err
	// 	}
	// 	_, hasState := v.stateManager.ExecutionStateBlockHeight(ctx, protocol.GoExecutionStateFromSolidity(info.AfterState))
	// 	if hasState {
	// 		return a.SeqNum(), nil
	// 	}
	// }
	// return 0, fmt.Errorf("no valid assertion found from parent %v", parentAssertionNumber)
	return protocol.AssertionId{}, nil
=======
	latestConfirmed, err := v.chain.LatestConfirmed(ctx)
	if err != nil {
		return protocol.AssertionId{}, err
	}
	latestCreated, err := v.chain.LatestCreatedAssertion(ctx)
	if err != nil {
		return protocol.AssertionId{}, err
	}
	if latestConfirmed == latestCreated {
		return latestConfirmed.Id(), nil
	}
	curr := latestCreated
	for curr.Id() != latestConfirmed.Id() {
		info, err := v.chain.ReadAssertionCreationInfo(ctx, curr.Id())
		if err != nil {
			return protocol.AssertionId{}, err
		}
		_, hasState := v.stateManager.ExecutionStateBlockHeight(ctx, protocol.GoExecutionStateFromSolidity(info.AfterState))
		if hasState {
			return curr.Id(), nil
		}
		prev, err := v.chain.GetAssertion(ctx, curr.PrevId())
		if err != nil {
			return protocol.AssertionId{}, err
		}
		curr = prev
	}
	return latestConfirmed.Id(), nil
>>>>>>> 567eeb6d
}

// Processes new leaf creation events from the protocol that were not initiated by self.
func (v *Manager) onLeafCreated(
	ctx context.Context,
	assertion protocol.Assertion,
) error {
	log.WithFields(logrus.Fields{
		"name": v.name,
	}).Info("New assertion appended to protocol")
	isFirstChild, err := assertion.IsFirstChild()
	if err != nil {
		return err
	}
	// If this leaf is the first child, we have nothing else to do.
	if isFirstChild {
		log.Info("No fork detected in assertion tree upon leaf creation")
		return nil
	}
<<<<<<< HEAD
	return v.challengeAssertion(ctx, assertion.PrevId())
=======
	return v.challengeAssertion(ctx, assertion.Id())
>>>>>>> 567eeb6d
}

// waitForSync waits for a notificataion that initial sync of onchain edges is complete.
func (v *Manager) waitForSync(ctx context.Context) error {
	select {
	case <-v.initialSyncCompleted:
		return nil
	case <-ctx.Done():
		return errors.New("context closed, exiting goroutine")
	}
}<|MERGE_RESOLUTION|>--- conflicted
+++ resolved
@@ -227,77 +227,6 @@
 // down from the number of assertions in the protocol down until it finds
 // an assertion that we have a state commitment for.
 func (v *Manager) findLatestValidAssertion(ctx context.Context) (protocol.AssertionId, error) {
-<<<<<<< HEAD
-	// numAssertions, err := v.chain.NumAssertions(ctx)
-	// if err != nil {
-	// 	return 0, err
-	// }
-	// latestConfirmedFetched, err := v.chain.LatestConfirmed(ctx)
-	// if err != nil {
-	// 	return 0, err
-	// }
-	// latestConfirmed := latestConfirmedFetched.SeqNum()
-	// bestAssertion := latestConfirmed
-	// for s := latestConfirmed + 1; s < protocol.AssertionSequenceNumber(numAssertions); s++ {
-	// 	a, err := v.chain.AssertionBySequenceNum(ctx, s)
-	// 	if err != nil {
-	// 		return 0, err
-	// 	}
-	// 	parent, err := a.PrevSeqNum()
-	// 	if err != nil {
-	// 		return 0, err
-	// 	}
-	// 	if parent != bestAssertion {
-	// 		continue
-	// 	}
-	// 	info, err := v.chain.ReadAssertionCreationInfo(ctx, s)
-	// 	if err != nil {
-	// 		return 0, err
-	// 	}
-	// 	_, hasState := v.stateManager.ExecutionStateBlockHeight(ctx, protocol.GoExecutionStateFromSolidity(info.AfterState))
-	// 	if hasState {
-	// 		bestAssertion = s
-	// 	}
-	// }
-	return protocol.AssertionId{}, nil
-}
-
-// validChildFromParent returns the assertion number of a child of the parent assertion number.
-// The assertion must be valid and exists in state manager by `ExecutionStateBlockHeight` validation.
-// It returns the first assertion number that is a child of the parent assertion number. This assumes there's no two children of the same parent.
-// If no such assertion exists, an error gets returned.
-func (v *Manager) validChildFromParent(
-	ctx context.Context, parentAssertionNumber protocol.AssertionId,
-) (protocol.AssertionId, error) {
-	// numAssertions, err := v.chain.NumAssertions(ctx)
-	// if err != nil {
-	// 	return 0, err
-	// }
-
-	// for s := parentAssertionNumber + 1; s < protocol.AssertionSequenceNumber(numAssertions); s++ {
-	// 	a, err := v.chain.AssertionBySequenceNum(ctx, s)
-	// 	if err != nil {
-	// 		return 0, err
-	// 	}
-	// 	n, err := a.PrevSeqNum()
-	// 	if err != nil {
-	// 		return 0, err
-	// 	}
-	// 	if n != parentAssertionNumber {
-	// 		continue
-	// 	}
-	// 	info, err := v.chain.ReadAssertionCreationInfo(ctx, s)
-	// 	if err != nil {
-	// 		return 0, err
-	// 	}
-	// 	_, hasState := v.stateManager.ExecutionStateBlockHeight(ctx, protocol.GoExecutionStateFromSolidity(info.AfterState))
-	// 	if hasState {
-	// 		return a.SeqNum(), nil
-	// 	}
-	// }
-	// return 0, fmt.Errorf("no valid assertion found from parent %v", parentAssertionNumber)
-	return protocol.AssertionId{}, nil
-=======
 	latestConfirmed, err := v.chain.LatestConfirmed(ctx)
 	if err != nil {
 		return protocol.AssertionId{}, err
@@ -326,7 +255,6 @@
 		curr = prev
 	}
 	return latestConfirmed.Id(), nil
->>>>>>> 567eeb6d
 }
 
 // Processes new leaf creation events from the protocol that were not initiated by self.
@@ -346,11 +274,7 @@
 		log.Info("No fork detected in assertion tree upon leaf creation")
 		return nil
 	}
-<<<<<<< HEAD
-	return v.challengeAssertion(ctx, assertion.PrevId())
-=======
 	return v.challengeAssertion(ctx, assertion.Id())
->>>>>>> 567eeb6d
 }
 
 // waitForSync waits for a notificataion that initial sync of onchain edges is complete.
