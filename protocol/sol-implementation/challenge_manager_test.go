package solimpl

import (
	"context"
	"github.com/OffchainLabs/challenge-protocol-v2/protocol"
	"github.com/ethereum/go-ethereum/common"
	"github.com/stretchr/testify/require"
	"testing"
)

var _ = protocol.ChallengeManager(&ChallengeManager{})

func TestGetChallengeByID(t *testing.T) {
	ctx := context.Background()
<<<<<<< HEAD
=======
	tx := &ActiveTx{ReadWriteTx: true}
>>>>>>> 49c38287
	height1 := uint64(6)
	height2 := uint64(7)
	_, _, challenge, chain, _ := setupTopLevelFork(t, ctx, height1, height2)

	cm, err := chain.CurrentChallengeManager(ctx)
	require.NoError(t, err)

	t.Run("challenge does not exist", func(t *testing.T) {
		_, err = cm.GetChallenge(ctx, protocol.ChallengeHash(common.Hash{}))
		require.ErrorContains(t, err, "does not exist")
	})

	t.Run("challenge exists", func(t *testing.T) {
		fetched, err := cm.GetChallenge(ctx, protocol.ChallengeHash(challenge.id))
		require.NoError(t, err)
		require.Equal(t, false, fetched.IsNone())
		fChal := fetched.Unwrap()

		fChalType, err := fChal.GetType(ctx, tx)
		require.NoError(t, err)
		fChalWinningClaim, err := fChal.WinningClaim(ctx, tx)
		require.NoError(t, err)
		require.Equal(t, protocol.BlockChallenge, fChalType)
		require.Equal(t, true, fChalWinningClaim.IsNone())
	})
}<|MERGE_RESOLUTION|>--- conflicted
+++ resolved
@@ -12,10 +12,6 @@
 
 func TestGetChallengeByID(t *testing.T) {
 	ctx := context.Background()
-<<<<<<< HEAD
-=======
-	tx := &ActiveTx{ReadWriteTx: true}
->>>>>>> 49c38287
 	height1 := uint64(6)
 	height2 := uint64(7)
 	_, _, challenge, chain, _ := setupTopLevelFork(t, ctx, height1, height2)
@@ -34,9 +30,9 @@
 		require.Equal(t, false, fetched.IsNone())
 		fChal := fetched.Unwrap()
 
-		fChalType, err := fChal.GetType(ctx, tx)
+		fChalType, err := fChal.GetType(ctx)
 		require.NoError(t, err)
-		fChalWinningClaim, err := fChal.WinningClaim(ctx, tx)
+		fChalWinningClaim, err := fChal.WinningClaim(ctx)
 		require.NoError(t, err)
 		require.Equal(t, protocol.BlockChallenge, fChalType)
 		require.Equal(t, true, fChalWinningClaim.IsNone())
