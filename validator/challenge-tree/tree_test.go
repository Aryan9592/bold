--- conflicted
+++ resolved
@@ -151,15 +151,6 @@
 }
 
 func (*mockMetadataReader) AssertionUnrivaledTime(
-<<<<<<< HEAD
-=======
-	_ context.Context, _ protocol.AssertionId,
-) (uint64, error) {
-	return 0, nil
-}
-
-func (m *mockMetadataReader) ClaimHeights(
->>>>>>> 07231201
 	_ context.Context, _ protocol.EdgeId,
 ) (uint64, error) {
 	return 0, nil
@@ -221,11 +212,7 @@
 }
 
 func (e *edge) CreatedAtBlock() uint64 {
-<<<<<<< HEAD
-	return e.creationTime
-=======
 	return e.creationBlock
->>>>>>> 07231201
 }
 
 func (e *edge) OriginId() protocol.OriginId {
@@ -256,11 +243,7 @@
 }
 
 // The lower child of the edge, if any.
-<<<<<<< HEAD
-func (e *edge) LowerChild(ctx context.Context) (util.Option[protocol.EdgeId], error) {
-=======
 func (e *edge) LowerChild(_ context.Context) (util.Option[protocol.EdgeId], error) {
->>>>>>> 07231201
 	if e.lowerChildId == "" {
 		return util.None[protocol.EdgeId](), nil
 	}
@@ -268,11 +251,7 @@
 }
 
 // The upper child of the edge, if any.
-<<<<<<< HEAD
-func (e *edge) UpperChild(ctx context.Context) (util.Option[protocol.EdgeId], error) {
-=======
 func (e *edge) UpperChild(_ context.Context) (util.Option[protocol.EdgeId], error) {
->>>>>>> 07231201
 	if e.upperChildId == "" {
 		return util.None[protocol.EdgeId](), nil
 	}
@@ -280,70 +259,39 @@
 }
 
 // The ministaker of an edge. Only existing for level zero edges.
-<<<<<<< HEAD
-func (e *edge) MiniStaker() util.Option[common.Address] {
-=======
 func (*edge) MiniStaker() util.Option[common.Address] {
->>>>>>> 07231201
 	return util.None[common.Address]()
 }
 
 // The assertion id of the parent assertion that originated the challenge
 // at the top-level.
-<<<<<<< HEAD
-func (e *edge) PrevAssertionId(ctx context.Context) (protocol.AssertionId, error) {
-=======
 func (*edge) PrevAssertionId(_ context.Context) (protocol.AssertionId, error) {
->>>>>>> 07231201
 	return protocol.AssertionId{}, errors.New("unimplemented")
 }
 
 // The time in seconds an edge has been unrivaled.
-<<<<<<< HEAD
-func (e *edge) TimeUnrivaled(ctx context.Context) (uint64, error) {
-=======
 func (*edge) TimeUnrivaled(_ context.Context) (uint64, error) {
->>>>>>> 07231201
 	return 0, errors.New("unimplemented")
 }
 
 // The status of an edge.
-<<<<<<< HEAD
-func (e *edge) Status(ctx context.Context) (protocol.EdgeStatus, error) {
-
-=======
 func (*edge) Status(_ context.Context) (protocol.EdgeStatus, error) {
->>>>>>> 07231201
 	return 0, errors.New("unimplemented")
 }
 
 // Whether or not an edge has rivals.
-<<<<<<< HEAD
-func (e *edge) HasRival(ctx context.Context) (bool, error) {
-=======
 func (*edge) HasRival(_ context.Context) (bool, error) {
->>>>>>> 07231201
 	return false, errors.New("unimplemented")
 }
 
 // Checks if an edge has a length one rival.
-<<<<<<< HEAD
-func (e *edge) HasLengthOneRival(ctx context.Context) (bool, error) {
-	return false, errors.New("unimplemented")
-
-=======
 func (*edge) HasLengthOneRival(_ context.Context) (bool, error) {
 	return false, errors.New("unimplemented")
->>>>>>> 07231201
 }
 
 // The history commitment for the top-level edge the current edge's challenge is made upon.
 // This is used at subchallenge creation boundaries.
-<<<<<<< HEAD
-func (e *edge) TopLevelClaimHeight(ctx context.Context) (*protocol.OriginHeights, error) {
-=======
 func (*edge) TopLevelClaimHeight(_ context.Context) (*protocol.OriginHeights, error) {
->>>>>>> 07231201
 	return nil, errors.New("unimplemented")
 }
 
