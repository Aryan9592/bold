// Copyright 2021-2022, Offchain Labs, Inc.
// For license information, see https://github.com/nitro/blob/master/LICENSE
// SPDX-License-Identifier: BUSL-1.1

pragma solidity ^0.8.0;

import "@openzeppelin/contracts-upgradeable/security/PausableUpgradeable.sol";

import "./Assertion.sol";
import "./RollupLib.sol";
import "./IRollupEventInbox.sol";
import "./IRollupCore.sol";

import "../state/Machine.sol";

import "../bridge/ISequencerInbox.sol";
import "../bridge/IBridge.sol";
import "../bridge/IOutbox.sol";
import "../challengeV2/EdgeChallengeManager.sol";
import {NO_CHAL_INDEX} from "../libraries/Constants.sol";

abstract contract RollupCore is IRollupCore, PausableUpgradeable {
    using AssertionNodeLib for AssertionNode;
    using GlobalStateLib for GlobalState;

    // Rollup Config
    uint64 public confirmPeriodBlocks;
    uint64 public extraChallengeTimeBlocks; // TODO: unused
    uint256 public chainId;
    uint256 public baseStake;
    bytes32 public wasmModuleRoot;

    IInbox public inbox;
    IBridge public bridge;
    IOutbox public outbox;
    ISequencerInbox public sequencerInbox;
    IRollupEventInbox public rollupEventInbox;

    // misc useful contracts when interacting with the rollup
    address public validatorUtils;
    address public validatorWalletCreator;

    // only 1 child can be confirmed, the excess/loser stake will be sent to this address
    address public loserStakeEscrow;
    address public stakeToken;
    uint256 public minimumAssertionPeriod;

    mapping(address => bool) public isValidator;

    bytes32 private _latestConfirmed;
    mapping(bytes32 => AssertionNode) private _assertions;

    address[] private _stakerList;
    mapping(address => Staker) public _stakerMap;

    mapping(address => uint256) private _withdrawableFunds;
    uint256 public totalWithdrawableFunds;
    uint256 public rollupDeploymentBlock;

    // The assertion number of the initial assertion
    uint64 internal constant GENESIS_NODE = 1;

    bool public validatorWhitelistDisabled;

    IEdgeChallengeManager public challengeManager;

    /**
     * @notice Get a storage reference to the Assertion for the given assertion id
     * @dev The assertion may not exists
     * @param assertionId Id of the assertion
     * @return Assertion struct
     */
    function getAssertionStorage(bytes32 assertionId) internal view returns (AssertionNode storage) {
        require(assertionId != bytes32(0), "ASSERTION_ID_CANNOT_BE_ZERO");
        return _assertions[assertionId];
    }

    /**
     * @notice Get the Assertion for the given index.
     */
    function getAssertion(bytes32 assertionId) public view override returns (AssertionNode memory) {
        return getAssertionStorage(assertionId);
    }

    /**
     * @notice Get the address of the staker at the given index
     * @param stakerNum Index of the staker
     * @return Address of the staker
     */
    function getStakerAddress(uint64 stakerNum) external view override returns (address) {
        return _stakerList[stakerNum];
    }

    /**
     * @notice Check whether the given staker is staked
     * @param staker Staker address to check
     * @return True or False for whether the staker was staked
     */
    function isStaked(address staker) public view override returns (bool) {
        return _stakerMap[staker].isStaked;
    }

    /**
     * @notice Get the latest staked assertion of the given staker
     * @param staker Staker address to lookup
     * @return Latest assertion staked of the staker
     */
    function latestStakedAssertion(address staker) public view override returns (bytes32) {
        return _stakerMap[staker].latestStakedAssertion;
    }

    /**
     * @notice Get the amount staked of the given staker
     * @param staker Staker address to lookup
     * @return Amount staked of the staker
     */
    function amountStaked(address staker) public view override returns (uint256) {
        return _stakerMap[staker].amountStaked;
    }

    /**
     * @notice Retrieves stored information about a requested staker
     * @param staker Staker address to retrieve
     * @return A structure with information about the requested staker
     */
    function getStaker(address staker) external view override returns (Staker memory) {
        return _stakerMap[staker];
    }

    /**
     * @notice Get the amount of funds withdrawable by the given address
     * @param user Address to check the funds of
     * @return Amount of funds withdrawable by user
     */
    function withdrawableFunds(address user) external view override returns (uint256) {
        return _withdrawableFunds[user];
    }

    /// @return Index of the latest confirmed assertion
    function latestConfirmed() public view override returns (bytes32) {
        return _latestConfirmed;
    }

    /// @return Number of active stakers currently staked
    function stakerCount() public view override returns (uint64) {
        return uint64(_stakerList.length);
    }

    /**
     * @notice Initialize the core with an initial assertion
     * @param initialAssertion Initial assertion to start the chain with
     */
    function initializeCore(AssertionNode memory initialAssertion, bytes32 assertionHash) internal {
        __Pausable_init();
        // TODO: HN: prolly should use the internal function to create genesis
        _assertions[assertionHash] = initialAssertion;
        _latestConfirmed = assertionHash;
    }

    /**
     * @notice React to a new assertion being created by storing it an incrementing the latest assertion counter
     * @param assertion Assertion that was newly created
     */
    function assertionCreated(AssertionNode memory assertion, bytes32 assertionHash) internal {
        _assertions[assertionHash] = assertion;
    }

    function confirmAssertion(
        bytes32 assertionId,
        bytes32 parentAssertionHash,
        ExecutionState calldata confirmState,
        bytes32 inboxAcc
    ) internal {
        AssertionNode storage assertion = getAssertionStorage(assertionId);

        // Authenticate data against assertionHash pre-image
        require(
            assertionId
                == RollupLib.assertionHash({
                    parentAssertionHash: parentAssertionHash,
                    afterState: confirmState,
                    inboxAcc: inboxAcc
                }),
            "CONFIRM_DATA"
        );

        bytes32 blockHash = confirmState.globalState.bytes32Vals[0];
        bytes32 sendRoot = confirmState.globalState.bytes32Vals[1];

        // trusted external call to outbox
        outbox.updateSendRoot(sendRoot, blockHash);

        _latestConfirmed = assertionId;
        assertion.status = AssertionStatus.Confirmed;

        emit AssertionConfirmed(assertionId, blockHash, sendRoot);
    }

    /**
     * @notice Create a new stake at latest confirmed assertion
     * @param stakerAddress Address of the new staker
     * @param depositAmount Stake amount of the new staker
     */
    function createNewStake(address stakerAddress, uint256 depositAmount) internal {
        uint64 stakerIndex = uint64(_stakerList.length);
        _stakerList.push(stakerAddress);
        _stakerMap[stakerAddress] = Staker(depositAmount, _latestConfirmed, stakerIndex, true);
        emit UserStakeUpdated(stakerAddress, 0, depositAmount);
    }

    /**
     * @notice Add to the stake of the given staker by the given amount
     * @param stakerAddress Address of the staker to increase the stake of
     * @param amountAdded Amount of stake to add to the staker
     */
    function increaseStakeBy(address stakerAddress, uint256 amountAdded) internal {
        Staker storage staker = _stakerMap[stakerAddress];
        uint256 initialStaked = staker.amountStaked;
        uint256 finalStaked = initialStaked + amountAdded;
        staker.amountStaked = finalStaked;
        emit UserStakeUpdated(stakerAddress, initialStaked, finalStaked);
    }

    /**
     * @notice Reduce the stake of the given staker to the given target
     * @param stakerAddress Address of the staker to reduce the stake of
     * @param target Amount of stake to leave with the staker
     * @return Amount of value released from the stake
     */
    function reduceStakeTo(address stakerAddress, uint256 target) internal returns (uint256) {
        Staker storage staker = _stakerMap[stakerAddress];
        uint256 current = staker.amountStaked;
        require(target <= current, "TOO_LITTLE_STAKE");
        uint256 amountWithdrawn = current - target;
        staker.amountStaked = target;
        increaseWithdrawableFunds(stakerAddress, amountWithdrawn);
        emit UserStakeUpdated(stakerAddress, current, target);
        return amountWithdrawn;
    }

    /**
     * @notice Remove the given staker and return their stake
     * This should not be called if the staker is staked on a descendent of the latest confirmed assertion
     * @param stakerAddress Address of the staker withdrawing their stake
     */
    function withdrawStaker(address stakerAddress) internal {
        Staker storage staker = _stakerMap[stakerAddress];
        // TODO: HN: review if we need additional checks here
        //           the user logic already checked if the staker is inactive
        uint256 initialStaked = staker.amountStaked;
        increaseWithdrawableFunds(stakerAddress, initialStaked);
        deleteStaker(stakerAddress);
        emit UserStakeUpdated(stakerAddress, initialStaked, 0);
    }

    /**
     * @notice Advance the given staker to the given assertion
     * @param stakerAddress Address of the staker adding their stake
     * @param assertionId Id of the assertion to stake on
     */
    function stakeOnAssertion(address stakerAddress, bytes32 assertionId) internal {
        Staker storage staker = _stakerMap[stakerAddress];
        staker.latestStakedAssertion = assertionId;
    }

    /**
     * @notice Clear the withdrawable funds for the given address
     * @param account Address of the account to remove funds from
     * @return Amount of funds removed from account
     */
    function withdrawFunds(address account) internal returns (uint256) {
        uint256 amount = _withdrawableFunds[account];
        _withdrawableFunds[account] = 0;
        totalWithdrawableFunds -= amount;
        emit UserWithdrawableFundsUpdated(account, amount, 0);
        return amount;
    }

    /**
     * @notice Increase the withdrawable funds for the given address
     * @param account Address of the account to add withdrawable funds to
     */
    function increaseWithdrawableFunds(address account, uint256 amount) internal {
        uint256 initialWithdrawable = _withdrawableFunds[account];
        uint256 finalWithdrawable = initialWithdrawable + amount;
        _withdrawableFunds[account] = finalWithdrawable;
        totalWithdrawableFunds += amount;
        emit UserWithdrawableFundsUpdated(account, initialWithdrawable, finalWithdrawable);
    }

    /**
     * @notice Remove the given staker
     * @param stakerAddress Address of the staker to remove
     */
    function deleteStaker(address stakerAddress) private {
        Staker storage staker = _stakerMap[stakerAddress];
        require(staker.isStaked, "NOT_STAKED");
        uint64 stakerIndex = staker.index;
        _stakerList[stakerIndex] = _stakerList[_stakerList.length - 1];
        _stakerMap[_stakerList[stakerIndex]].index = stakerIndex;
        _stakerList.pop();
        delete _stakerMap[stakerAddress];
    }

    function createNewAssertion(
        AssertionInputs calldata assertion,
        bytes32 prevAssertionId,
        bytes32 expectedAssertionHash
    ) internal returns (bytes32) {
        // reading inbox messages always terminates in either a finished or errored state
        // although the challenge protocol that any invalid terminal state will be proven incorrect
        // we can do a quick sanity check here
        require(
            assertion.afterState.machineStatus == MachineStatus.FINISHED
                || assertion.afterState.machineStatus == MachineStatus.ERRORED,
            "BAD_AFTER_STATUS"
        );

<<<<<<< HEAD
        AssertionNode storage prevAssertion = getAssertionStorage(prevAssertionId);
        // validate the before state
=======
        AssertionNode storage prevAssertion = getAssertionStorage(prevAssertionNum);
        bytes32 prevAssertionHash = prevAssertion.assertionHash;
        // validate the provided before state is correct by checking that it's part of the prev assertion hash
>>>>>>> 53724232
        require(
            RollupLib.assertionHash(
                assertion.beforeStateData.prevAssertionHash,
                assertion.beforeState,
                assertion.beforeStateData.sequencerBatchAcc
            ) == prevAssertionId,
            "INVALID_BEFORE_STATE"
        );

        // The rollup cannot advance from an errored state
        // If it reaches an errored state it must be corrected by an administrator
        // This will involve updating the wasm root and creating an alternative assertion
        // that consumes the correct number of inbox messages, and correctly transitions to the
        // FINISHED state so that normal progress can continue
        require(assertion.beforeState.machineStatus == MachineStatus.FINISHED, "BAD_PREV_STATUS");

        uint256 nextInboxPosition;
        bytes32 sequencerBatchAcc;
        {
            uint64 afterInboxPosition = assertion.afterState.globalState.getInboxPosition();
            uint64 prevInboxPosition = assertion.beforeState.globalState.getInboxPosition();
            require(afterInboxPosition >= prevInboxPosition, "INBOX_BACKWARDS");
            if (assertion.afterState.machineStatus == MachineStatus.ERRORED) {
                // See validator/assertion.go ExecutionState RequiredBatches() for
                // for why we move forward in the batch when the machine ends in an errored state
                afterInboxPosition++;

                // We make an exception if the machine enters the errored state,
                // as it can't consume future batches.
                // CHRIS: TODO: should we check that it's less than then? Since it should be possible to consume all of those messages
                //              if we errored on the way right?
                // require(assertion.afterState.globalState.getInboxPosition() == prevAssertion.nextInboxPosition, "INCORRECT_INBOX_POS");
            } else if (assertion.afterState.machineStatus == MachineStatus.FINISHED) {
                // Assertions must consume exactly all inbox messages
                // that were in the inbox at the time the previous assertion was created
                require(
                    assertion.afterState.globalState.getInboxPosition() == prevAssertion.nextInboxPosition,
                    "INCORRECT_INBOX_POS"
                );
                // Assertions that finish correctly completely consume the message
                // Therefore their position in the message is 0
                require(assertion.afterState.globalState.getPositionInMessage() == 0, "FINISHED_NON_ZERO_POS");
            }

            // We enforce that at least one inbox message is always consumed
            // so the after inbox position is always strictly greater than previous
            require(afterInboxPosition > prevInboxPosition, "INBOX_BACKWARDS");

            uint256 currentInboxPosition = bridge.sequencerMessageCount();
            // Cannot read more messages than currently exist in the inbox
            require(afterInboxPosition <= currentInboxPosition, "INBOX_PAST_END");

            // The next assertion must consume all the messages that are currently found in the inbox
            if (assertion.afterState.globalState.getInboxPosition() == currentInboxPosition) {
                // No new messages have been added to the inbox since the last assertion
                // In this case if we set the next inbox position to the current one we would be insisting that
                // the next assertion process no messages. So instead we increment the next inbox position to current
                // plus one, so that the next assertion will process exactly one message
                nextInboxPosition = currentInboxPosition + 1;
            } else {
                nextInboxPosition = currentInboxPosition;
            }

            // only the genesis assertion processes no messages, and that assertion is created
            // when we initialize this contract. Therefore, all assertions created here should have a non
            // zero inbox position.
            require(afterInboxPosition != 0, "EMPTY_INBOX_COUNT");

            // Fetch the inbox accumulator for this message count. Fetching this and checking against it
            // allows the assertion creator to ensure they're creating an assertion against the expected
            // inbox messages
            sequencerBatchAcc = bridge.sequencerInboxAccs(afterInboxPosition - 1);
        }

<<<<<<< HEAD
        bytes32 newAssertionHash = RollupLib.assertionHash(prevAssertionId, assertion.afterState, sequencerBatchAcc);
=======
        bytes32 newAssertionHash =
            RollupLib.assertionHash(prevAssertionHash, assertion.afterState, sequencerBatchAcc, wasmModuleRoot);

        // allow an assertion creator to ensure that they're creating their assertion against the expected state
>>>>>>> 53724232
        require(
            newAssertionHash == expectedAssertionHash || expectedAssertionHash == bytes32(0), "UNEXPECTED_NODE_HASH"
        );

<<<<<<< HEAD
        require(!isAssertionExists(newAssertionHash), "ASSERTION_SEEN");
=======
        // the assertion hash is unique - it's only possible to have one correct assertion hash
        // per assertion. Therefore we can check if this assertion has already been made, and if so
        // we can revert
        require(_assertionHashToNum[newAssertionHash] == 0, "ASSERTION_SEEN");
>>>>>>> 53724232

        // state updates
        AssertionNode memory newAssertion = AssertionNodeLib.createAssertion(
            uint64(nextInboxPosition),
            prevAssertionId,
            uint64(block.number) + confirmPeriodBlocks,
<<<<<<< HEAD
            prevAssertion.firstChildBlock == 0, // assume block 0 is impossible
            RollupLib.configHash({
                wasmModuleRoot: wasmModuleRoot,
                requiredStake: baseStake,
                challengeManager: address(challengeManager),
                confirmPeriodBlocks: confirmPeriodBlocks
            })
        );

        {
            // Fetch a storage reference to prevAssertion since we copied our other one into memory
            // and we don't have enough stack available to keep to keep the previous storage reference around
            prevAssertion.childCreated(confirmPeriodBlocks); // TODO: HN: this should use the prev's confirmPeriodBlocks
            assertionCreated(newAssertion, newAssertionHash);
        }

        emit AssertionCreated(
=======
            newAssertionHash,
            prevAssertion.firstChildBlock == 0 // assumes block 0 is impossible
        );

        uint64 assertionNum = latestAssertionCreated() + 1;
        _assertionHashToNum[newAssertionHash] = assertionNum;
        prevAssertion.childCreated(assertionNum, confirmPeriodBlocks);
        assertionCreated(newAssertion);

        emit AssertionCreated(
            assertionNum,
            prevAssertionHash,
>>>>>>> 53724232
            newAssertionHash,
            prevAssertionId,
            assertion,
            sequencerBatchAcc,
            nextInboxPosition,
            wasmModuleRoot,
            baseStake,
            address(challengeManager),
            confirmPeriodBlocks
        );

        return newAssertionHash;
    }

    function getPredecessorId(bytes32 assertionId) external view returns (bytes32) {
        bytes32 prevId = getAssertionStorage(assertionId).prevId;
        return prevId;
    }

    function proveExecutionState(bytes32 assertionId, ExecutionState memory state, bytes memory proof)
        external
        pure
        returns (ExecutionState memory)
    {
        (bytes32 parentAssertionHash, bytes32 inboxAcc) = abi.decode(proof, (bytes32, bytes32));

        require(assertionId == RollupLib.assertionHash(parentAssertionHash, state, inboxAcc), "Invalid assertion hash");

        return state;
    }

    function getNextInboxPosition(bytes32 assertionId) external view returns (uint64) {
        return getAssertionStorage(assertionId).nextInboxPosition;
    }

    function hasSibling(bytes32 assertionId) external view returns (bool) {
        return getAssertionStorage(getAssertionStorage(assertionId).prevId).secondChildBlock != 0;
    }

    // HN: TODO: use block or timestamp?
    function getFirstChildCreationBlock(bytes32 assertionId) external view returns (uint256) {
        return getAssertionStorage(assertionId).firstChildBlock;
    }

    function getSecondChildCreationBlock(bytes32 assertionId) external view returns (uint256) {
        return getAssertionStorage(assertionId).secondChildBlock;
    }

    function proveWasmModuleRoot(bytes32 assertionId, bytes32 root, bytes memory proof)
        external
        view
        returns (bytes32)
    {
        (uint256 requiredStake, address _challengeManager, uint256 _confirmPeriodBlocks) =
            abi.decode(proof, (uint256, address, uint256));
        require(
            RollupLib.configHash({
                wasmModuleRoot: root,
                requiredStake: requiredStake,
                challengeManager: _challengeManager,
                confirmPeriodBlocks: _confirmPeriodBlocks
            }) == getAssertionStorage(assertionId).configHash,
            "BAD_WASM_MODULE_ROOT_PROOF"
        );
        return root;
    }

    function isFirstChild(bytes32 assertionId) external view returns (bool) {
        return getAssertionStorage(assertionId).isFirstChild;
    }

    function isPending(bytes32 assertionId) external view returns (bool) {
        return getAssertionStorage(assertionId).status == AssertionStatus.Pending;
    }

    function isAssertionExists(bytes32 id) public view returns (bool) {
        return _assertions[id].createdAtBlock > 0;
    }
}<|MERGE_RESOLUTION|>--- conflicted
+++ resolved
@@ -316,14 +316,7 @@
             "BAD_AFTER_STATUS"
         );
 
-<<<<<<< HEAD
-        AssertionNode storage prevAssertion = getAssertionStorage(prevAssertionId);
-        // validate the before state
-=======
-        AssertionNode storage prevAssertion = getAssertionStorage(prevAssertionNum);
-        bytes32 prevAssertionHash = prevAssertion.assertionHash;
         // validate the provided before state is correct by checking that it's part of the prev assertion hash
->>>>>>> 53724232
         require(
             RollupLib.assertionHash(
                 assertion.beforeStateData.prevAssertionHash,
@@ -340,6 +333,7 @@
         // FINISHED state so that normal progress can continue
         require(assertion.beforeState.machineStatus == MachineStatus.FINISHED, "BAD_PREV_STATUS");
 
+        AssertionNode storage prevAssertion = getAssertionStorage(prevAssertionId);
         uint256 nextInboxPosition;
         bytes32 sequencerBatchAcc;
         {
@@ -398,34 +392,25 @@
             sequencerBatchAcc = bridge.sequencerInboxAccs(afterInboxPosition - 1);
         }
 
-<<<<<<< HEAD
         bytes32 newAssertionHash = RollupLib.assertionHash(prevAssertionId, assertion.afterState, sequencerBatchAcc);
-=======
-        bytes32 newAssertionHash =
-            RollupLib.assertionHash(prevAssertionHash, assertion.afterState, sequencerBatchAcc, wasmModuleRoot);
 
         // allow an assertion creator to ensure that they're creating their assertion against the expected state
->>>>>>> 53724232
         require(
-            newAssertionHash == expectedAssertionHash || expectedAssertionHash == bytes32(0), "UNEXPECTED_NODE_HASH"
-        );
-
-<<<<<<< HEAD
-        require(!isAssertionExists(newAssertionHash), "ASSERTION_SEEN");
-=======
+            newAssertionHash == expectedAssertionHash || expectedAssertionHash == bytes32(0),
+            "UNEXPECTED_ASSERTION_HASH"
+        );
+
         // the assertion hash is unique - it's only possible to have one correct assertion hash
         // per assertion. Therefore we can check if this assertion has already been made, and if so
         // we can revert
-        require(_assertionHashToNum[newAssertionHash] == 0, "ASSERTION_SEEN");
->>>>>>> 53724232
+        require(!isAssertionExists(newAssertionHash), "ASSERTION_SEEN");
 
         // state updates
         AssertionNode memory newAssertion = AssertionNodeLib.createAssertion(
             uint64(nextInboxPosition),
             prevAssertionId,
             uint64(block.number) + confirmPeriodBlocks,
-<<<<<<< HEAD
-            prevAssertion.firstChildBlock == 0, // assume block 0 is impossible
+            prevAssertion.firstChildBlock == 0, // assumes block 0 is impossible
             RollupLib.configHash({
                 wasmModuleRoot: wasmModuleRoot,
                 requiredStake: baseStake,
@@ -434,28 +419,12 @@
             })
         );
 
-        {
-            // Fetch a storage reference to prevAssertion since we copied our other one into memory
-            // and we don't have enough stack available to keep to keep the previous storage reference around
-            prevAssertion.childCreated(confirmPeriodBlocks); // TODO: HN: this should use the prev's confirmPeriodBlocks
-            assertionCreated(newAssertion, newAssertionHash);
-        }
+        // Fetch a storage reference to prevAssertion since we copied our other one into memory
+        // and we don't have enough stack available to keep to keep the previous storage reference around
+        prevAssertion.childCreated(confirmPeriodBlocks); // TODO: HN: this should use the prev's confirmPeriodBlocks
+        assertionCreated(newAssertion, newAssertionHash);
 
         emit AssertionCreated(
-=======
-            newAssertionHash,
-            prevAssertion.firstChildBlock == 0 // assumes block 0 is impossible
-        );
-
-        uint64 assertionNum = latestAssertionCreated() + 1;
-        _assertionHashToNum[newAssertionHash] = assertionNum;
-        prevAssertion.childCreated(assertionNum, confirmPeriodBlocks);
-        assertionCreated(newAssertion);
-
-        emit AssertionCreated(
-            assertionNum,
-            prevAssertionHash,
->>>>>>> 53724232
             newAssertionHash,
             prevAssertionId,
             assertion,
