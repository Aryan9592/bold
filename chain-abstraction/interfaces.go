--- conflicted
+++ resolved
@@ -55,12 +55,9 @@
 	// Read-only methods.
 	GetAssertion(ctx context.Context, id AssertionId) (Assertion, error)
 	LatestConfirmed(ctx context.Context) (Assertion, error)
-<<<<<<< HEAD
-=======
 	LatestCreatedAssertion(ctx context.Context) (Assertion, error)
 	BaseStake(ctx context.Context) (*big.Int, error)
 	WasmModuleRoot(ctx context.Context) ([32]byte, error)
->>>>>>> 567eeb6d
 	ReadAssertionCreationInfo(
 		ctx context.Context, id AssertionId,
 	) (*AssertionCreatedInfo, error)
