--- conflicted
+++ resolved
@@ -25,28 +25,17 @@
 	staker1 := common.BytesToAddress([]byte{1})
 	staker2 := common.BytesToAddress([]byte{2})
 
-<<<<<<< HEAD
-	assnChain := NewAssertionChain(ctx, timeRef, testChallengePeriod)
-	_ = assnChain.Tx(func(tx *ActiveTx, chain *AssertionChain) error {
-		require.Equal(t, 1, len(chain.assertions))
-		require.Equal(t, uint64(0), chain.confirmedLatest)
-=======
 	chain := NewAssertionChain(ctx, timeRef, testChallengePeriod)
 	require.Equal(t, 1, len(chain.assertions))
 	require.Equal(t, uint64(0), chain.confirmedLatest)
 	var eventChan chan AssertionChainEvent
 	err := chain.Tx(func(tx *ActiveTx, chain *AssertionChain) error {
->>>>>>> 08f51e04
 		genesis := chain.LatestConfirmed(tx)
 		require.Equal(t, StateCommitment{
 			Height:    0,
 			StateRoot: common.Hash{},
 		}, genesis.StateCommitment)
 
-<<<<<<< HEAD
-		eventChan := make(chan AssertionChainEvent)
-		chain.feed.Subscribe(ctx, eventChan)
-=======
 		bigBalance := new(big.Int).Mul(AssertionStakeWei, big.NewInt(1000))
 		chain.SetBalance(tx, staker1, bigBalance)
 		chain.SetBalance(tx, staker2, bigBalance)
@@ -60,7 +49,6 @@
 				return true
 			}
 		})
->>>>>>> 08f51e04
 
 		// add an assertion, then confirm it
 		comm := StateCommitment{Height: 1, StateRoot: correctBlockHashes[99]}
@@ -93,11 +81,7 @@
 		branch2, err := chain.CreateLeaf(tx, newAssertion, comm, staker2)
 		require.NoError(t, err)
 		verifyCreateLeafEventInFeed(t, eventChan, 3, 1, staker2, comm)
-<<<<<<< HEAD
-		challenge, err := newAssertion.CreateChallenge(ctx, tx)
-=======
 		challenge, err := newAssertion.CreateChallenge(tx, ctx)
->>>>>>> 08f51e04
 		require.NoError(t, err)
 		verifyStartChallengeEventInFeed(t, eventChan, newAssertion.SequenceNum)
 		chal1, err := challenge.AddLeaf(tx, branch1, util.HistoryCommitment{100, util.ExpansionFromLeaves(correctBlockHashes[99:200]).Root()})
@@ -115,18 +99,7 @@
 		verifyConfirmEventInFeed(t, eventChan, 2)
 		require.NoError(t, branch2.RejectForLoss(tx))
 		verifyRejectEventInFeed(t, eventChan, 3)
-<<<<<<< HEAD
-
-		// verify that feed is empty
-		time.Sleep(500 * time.Millisecond)
-		select {
-		case ev := <-eventChan:
-			t.Fatal(ev)
-		default:
-		}
-		return nil
-	})
-=======
+
 		return nil
 	})
 	require.NoError(t, err)
@@ -138,7 +111,6 @@
 		t.Fatal(ev)
 	default:
 	}
->>>>>>> 08f51e04
 }
 
 func verifyCreateLeafEventInFeed(t *testing.T, c <-chan AssertionChainEvent, seqNum, prevSeqNum uint64, staker common.Address, comm StateCommitment) {
@@ -197,13 +169,6 @@
 	staker1 := common.BytesToAddress([]byte{1})
 	staker2 := common.BytesToAddress([]byte{2})
 
-<<<<<<< HEAD
-	assnChain := NewAssertionChain(ctx, timeRef, testChallengePeriod)
-	_ = assnChain.Tx(func(tx *ActiveTx, chain *AssertionChain) error {
-
-		// We create a fork with genesis as the parent, where one branch is a higher depth than the other.
-		genesis := chain.LatestConfirmed(tx)
-=======
 	chain := NewAssertionChain(ctx, timeRef, testChallengePeriod)
 
 	err := chain.Tx(func(tx *ActiveTx, chain *AssertionChain) error {
@@ -213,17 +178,12 @@
 		chain.SetBalance(tx, staker1, bigBalance)
 		chain.SetBalance(tx, staker2, bigBalance)
 
->>>>>>> 08f51e04
 		correctBranch, err := chain.CreateLeaf(tx, genesis, StateCommitment{6, correctBlockHashes[6]}, staker1)
 		require.NoError(t, err)
 		wrongBranch, err := chain.CreateLeaf(tx, genesis, StateCommitment{7, wrongBlockHashes[7]}, staker2)
 		require.NoError(t, err)
 
-<<<<<<< HEAD
-		challenge, err := genesis.CreateChallenge(ctx, tx)
-=======
 		challenge, err := genesis.CreateChallenge(tx, ctx)
->>>>>>> 08f51e04
 		require.NoError(t, err)
 
 		// Add some leaves to the mix...
@@ -291,11 +251,8 @@
 		require.Equal(t, true, bisection.prev.isPresumptiveSuccessor())
 		return nil
 	})
-<<<<<<< HEAD
-=======
 
 	require.NoError(t, err)
->>>>>>> 08f51e04
 }
 
 func correctBlockHashesForTest(numBlocks uint64) []common.Hash {
