// Package challengemanager includes the main entrypoint for setting up a BOLD
// challenge manager instance and challenging assertions onchain.
//
// Copyright 2023, Offchain Labs, Inc.
// For license information, see https://github.com/offchainlabs/bold/blob/main/LICENSE
package challengemanager

import (
	"context"
	"crypto/rand"
	"errors"
	"fmt"
	"math/big"
	"os"
	"time"

	"github.com/OffchainLabs/bold/api"
	"github.com/OffchainLabs/bold/assertions"
	protocol "github.com/OffchainLabs/bold/chain-abstraction"
	watcher "github.com/OffchainLabs/bold/challenge-manager/chain-watcher"
	edgetracker "github.com/OffchainLabs/bold/challenge-manager/edge-tracker"
	"github.com/OffchainLabs/bold/challenge-manager/types"
	"github.com/OffchainLabs/bold/containers/threadsafe"
	l2stateprovider "github.com/OffchainLabs/bold/layer2-state-provider"
	retry "github.com/OffchainLabs/bold/runtime"
	"github.com/OffchainLabs/bold/solgen/go/challengeV2gen"
	"github.com/OffchainLabs/bold/solgen/go/rollupgen"
	utilTime "github.com/OffchainLabs/bold/time"
	"github.com/ethereum/go-ethereum/accounts/abi/bind"
	"github.com/ethereum/go-ethereum/common"
	"github.com/ethereum/go-ethereum/log"
	"github.com/ethereum/go-ethereum/rpc"
)

var (
	srvlog = log.New("service", "challenge-manager")
)

func init() {
	srvlog.SetHandler(log.StreamHandler(os.Stdout, log.LogfmtFormat()))
}

type Opt = func(val *Manager)

// Manager defines an offchain, challenge manager, which will be
// an active participant in interacting with the on-chain contracts.
type Manager struct {
	chain                       protocol.Protocol
	chalManagerAddr             common.Address
	rollupAddr                  common.Address
	rollup                      *rollupgen.RollupCore
	rollupFilterer              *rollupgen.RollupCoreFilterer
	chalManager                 *challengeV2gen.EdgeChallengeManagerFilterer
	backend                     bind.ContractBackend
	client                      *rpc.Client
	stateManager                l2stateprovider.Provider
	address                     common.Address
	name                        string
	timeRef                     utilTime.Reference
	edgeTrackerWakeInterval     time.Duration
	chainWatcherInterval        time.Duration
	watcher                     *watcher.Watcher
	trackedEdgeIds              *threadsafe.Set[protocol.EdgeId]
<<<<<<< HEAD
	batchIndexForAssertionCache *threadsafe.Map[protocol.AssertionHash, edgetracker.AssociatedAssertionMetadata]
=======
	assertionHashCache          *threadsafe.Map[protocol.AssertionHash, [2]uint64]
>>>>>>> 80b83be0
	poster                      *assertions.Poster
	scanner                     *assertions.Scanner
	assertionPostingInterval    time.Duration
	assertionScanningInterval   time.Duration
<<<<<<< HEAD
=======
	assertionConfirmingInterval time.Duration
>>>>>>> 80b83be0
	mode                        types.Mode
	maxDelaySeconds             int

	// API
	apiAddr string
	api     *api.Server
}

// WithName is a human-readable identifier for this challenge manager for logging purposes.
func WithName(name string) Opt {
	return func(val *Manager) {
		val.name = name
	}
}

// WithAddress gives a staker address to the validator.
func WithAddress(addr common.Address) Opt {
	return func(val *Manager) {
		val.address = addr
	}
}

// WithEdgeTrackerWakeInterval specifies how often each edge tracker goroutine will
// act on its responsibilities.
func WithEdgeTrackerWakeInterval(d time.Duration) Opt {
	return func(val *Manager) {
		val.edgeTrackerWakeInterval = d
	}
}

func WithAssertionPostingInterval(d time.Duration) Opt {
	return func(val *Manager) {
		val.assertionPostingInterval = d
	}
}

func WithAssertionScanningInterval(d time.Duration) Opt {
	return func(val *Manager) {
		val.assertionScanningInterval = d
	}
}

func WithAssertionConfirmingInterval(d time.Duration) Opt {
	return func(val *Manager) {
		val.assertionConfirmingInterval = d
	}
}

// WithMode specifies the mode of the challenge manager.
func WithMode(m types.Mode) Opt {
	return func(val *Manager) {
		val.mode = m
	}
}

// WithAPIEnabled specifies whether or not to enable the API and the address to listen on.
func WithAPIEnabled(addr string) Opt {
	return func(val *Manager) {
		val.apiAddr = addr
	}
}

func WithRPCClient(client *rpc.Client) Opt {
	return func(val *Manager) {
		val.client = client
	}
}

// New sets up a challenge manager instance provided a protocol, state manager, and additional options.
func New(
	ctx context.Context,
	chain protocol.Protocol,
	backend bind.ContractBackend,
	stateManager l2stateprovider.Provider,
	rollupAddr common.Address,
	opts ...Opt,
) (*Manager, error) {

	m := &Manager{
		backend:                     backend,
		chain:                       chain,
		stateManager:                stateManager,
		address:                     common.Address{},
		timeRef:                     utilTime.NewRealTimeReference(),
		rollupAddr:                  rollupAddr,
		chainWatcherInterval:        time.Millisecond * 500,
		trackedEdgeIds:              threadsafe.NewSet[protocol.EdgeId](),
<<<<<<< HEAD
		batchIndexForAssertionCache: threadsafe.NewMap[protocol.AssertionHash, edgetracker.AssociatedAssertionMetadata](),
		assertionPostingInterval:    time.Hour,
=======
		assertionHashCache:          threadsafe.NewMap[protocol.AssertionHash, [2]uint64](),
		assertionPostingInterval:    time.Hour,
		assertionConfirmingInterval: time.Second * 10,
>>>>>>> 80b83be0
		assertionScanningInterval:   time.Minute,
	}
	for _, o := range opts {
		o(m)
	}

	if m.edgeTrackerWakeInterval == 0 {
		// Generating a random integer between 0 and 60 second to wake up the edge tracker.
		// This is to avoid all edge trackers waking up at the same time across participants.
		n, err := rand.Int(rand.Reader, new(big.Int).SetUint64(60))
		if err != nil {
			return nil, err
		}
		m.edgeTrackerWakeInterval = time.Second * time.Duration(n.Uint64())
	}

	chalManager, err := m.chain.SpecChallengeManager(ctx)
	if err != nil {
		return nil, err
	}
	chalManagerAddr := chalManager.Address()

	rollup, err := rollupgen.NewRollupCore(rollupAddr, backend)
	if err != nil {
		return nil, err
	}
	rollupFilterer, err := rollupgen.NewRollupCoreFilterer(rollupAddr, backend)
	if err != nil {
		return nil, err
	}
	chalManagerFilterer, err := challengeV2gen.NewEdgeChallengeManagerFilterer(chalManagerAddr, backend)
	if err != nil {
		return nil, err
	}
	numBigStepLevels, err := chalManager.NumBigSteps(ctx)
	if err != nil {
		return nil, err
	}
	m.rollup = rollup
	m.rollupFilterer = rollupFilterer
	m.chalManagerAddr = chalManagerAddr
	m.chalManager = chalManagerFilterer
	m.watcher = watcher.New(m.chain, m, m.stateManager, backend, m.chainWatcherInterval, numBigStepLevels, m.name)
	m.poster = assertions.NewPoster(
		m.chain,
		m.stateManager,
		m.name,
		m.assertionPostingInterval,
	)
	m.scanner = assertions.NewScanner(
		m.chain,
		m.stateManager,
		m.backend,
		m,
		m.rollupAddr,
		m.name,
		m.assertionScanningInterval,
		m.assertionConfirmingInterval,
	)

	if m.apiAddr != "" && m.client == nil {
		return nil, errors.New("go-ethereum RPC client required to enable API service")
	}

	if m.apiAddr != "" {
		a, err := api.NewServer(&api.Config{
			Address:            m.apiAddr,
			EdgesProvider:      m.watcher,
			AssertionsProvider: m.chain,
		})
		if err != nil {
			return nil, err
		}
		m.api = a
	}

	return m, nil
}

// IsTrackingEdge returns true if we are currently tracking a specified edge id as an edge tracker goroutine.
func (m *Manager) IsTrackingEdge(edgeId protocol.EdgeId) bool {
	return m.trackedEdgeIds.Has(edgeId)
}

// MarkTrackedEdge marks an edge id as being tracked by our challenge manager.
func (m *Manager) MarkTrackedEdge(edgeId protocol.EdgeId) {
	m.trackedEdgeIds.Insert(edgeId)
}

// Mode returns the mode of the challenge manager.
func (m *Manager) Mode() types.Mode {
	return m.mode
}

// MaxDelaySeconds returns the maximum number of seconds that the challenge manager will wait open a challenge.
func (m *Manager) MaxDelaySeconds() int {
	return m.maxDelaySeconds
}

// TrackEdge spawns an edge tracker for an edge if it is not currently being tracked.
func (m *Manager) TrackEdge(ctx context.Context, edge protocol.SpecEdge) error {
	if m.trackedEdgeIds.Has(edge.Id()) {
		return nil
	}
	trk, err := m.getTrackerForEdge(ctx, edge)
	if err != nil {
		return err
	}
	go trk.Spawn(ctx)
	return nil
}

// Gets an edge tracker for an edge by retrieving its associated assertion creation info.
func (m *Manager) getTrackerForEdge(ctx context.Context, edge protocol.SpecEdge) (*edgetracker.Tracker, error) {
	// Retry until you get the previous assertion Hash.
	assertionHash, err := retry.UntilSucceeds(ctx, func() (protocol.AssertionHash, error) {
		return edge.AssertionHash(ctx)
	})
	if err != nil {
		return nil, err
	}
	blockChallengeRootEdge, err := m.watcher.HonestBlockChallengeRootEdge(ctx, assertionHash)
	if err != nil {
		return nil, err
	}
	if blockChallengeRootEdge.ClaimId().IsNone() {
		return nil, fmt.Errorf(
			"block challenge root edge %#x did not have a claim id for challenged assertion %#x",
			blockChallengeRootEdge.Id(),
			assertionHash,
		)
	}
	claimedAssertionId := blockChallengeRootEdge.ClaimId().Unwrap()

	// Smart caching to avoid querying the same assertion number and creation info multiple times.
	// Edges in the same challenge should have the same creation info.
	cachedHeightAndInboxMsgCount, ok := m.batchIndexForAssertionCache.TryGet(protocol.AssertionHash{Hash: common.Hash(claimedAssertionId)})
	var edgeTrackerAssertionInfo edgetracker.AssociatedAssertionMetadata
	if !ok {
		assertionCreationInfo, creationErr := retry.UntilSucceeds(ctx, func() (*protocol.AssertionCreatedInfo, error) {
			return m.chain.ReadAssertionCreationInfo(ctx, protocol.AssertionHash{Hash: common.Hash(claimedAssertionId)})
		})
		if creationErr != nil {
			return nil, creationErr
		}
		prevCreationInfo, prevCreationErr := retry.UntilSucceeds(ctx, func() (*protocol.AssertionCreatedInfo, error) {
			return m.chain.ReadAssertionCreationInfo(ctx, protocol.AssertionHash{Hash: assertionCreationInfo.ParentAssertionHash})
		})
		if prevCreationErr != nil {
			return nil, prevCreationErr
		}
		fromBatch := protocol.GoGlobalStateFromSolidity(assertionCreationInfo.BeforeState.GlobalState).Batch
		toBatch := protocol.GoGlobalStateFromSolidity(assertionCreationInfo.AfterState.GlobalState).Batch
		edgeTrackerAssertionInfo = edgetracker.AssociatedAssertionMetadata{
			FromBatch:      l2stateprovider.Batch(fromBatch),
			ToBatch:        l2stateprovider.Batch(toBatch),
			WasmModuleRoot: prevCreationInfo.WasmModuleRoot,
		}
		m.batchIndexForAssertionCache.Put(protocol.AssertionHash{Hash: common.Hash(claimedAssertionId)}, edgeTrackerAssertionInfo)
	} else {
		edgeTrackerAssertionInfo = cachedHeightAndInboxMsgCount
	}
	return retry.UntilSucceeds(ctx, func() (*edgetracker.Tracker, error) {
		return edgetracker.New(
			ctx,
			edge,
			m.chain,
			m.stateManager,
			m.watcher,
			m,
			&edgeTrackerAssertionInfo,
			edgetracker.WithActInterval(m.edgeTrackerWakeInterval),
			edgetracker.WithTimeReference(m.timeRef),
			edgetracker.WithValidatorName(m.name),
		)
	})
}

func (m *Manager) Start(ctx context.Context) {
	srvlog.Info("Started challenge manager", log.Ctx{
		"validatorAddress": m.address.Hex(),
	})

	// Start the assertion scanner.
	go m.scanner.Start(ctx)

	// Watcher tower and resolve modes don't monitor challenges.
	if m.mode == types.WatchTowerMode || m.mode == types.ResolveMode {
		return
	}

	// Start the assertion poster if we are in make mode.
	if m.mode == types.MakeMode {
		go m.poster.Start(ctx)
	}

	// Start watching for ongoing chain events in the background.
	go m.watcher.Start(ctx)

	if m.api != nil {
		go func() {
			if err := m.api.Start(); err != nil {
				srvlog.Error("Failed to start API server", log.Ctx{
					"address": m.apiAddr,
					"err":     err,
				})
			}
		}()
	}
}<|MERGE_RESOLUTION|>--- conflicted
+++ resolved
@@ -61,19 +61,12 @@
 	chainWatcherInterval        time.Duration
 	watcher                     *watcher.Watcher
 	trackedEdgeIds              *threadsafe.Set[protocol.EdgeId]
-<<<<<<< HEAD
 	batchIndexForAssertionCache *threadsafe.Map[protocol.AssertionHash, edgetracker.AssociatedAssertionMetadata]
-=======
-	assertionHashCache          *threadsafe.Map[protocol.AssertionHash, [2]uint64]
->>>>>>> 80b83be0
 	poster                      *assertions.Poster
 	scanner                     *assertions.Scanner
 	assertionPostingInterval    time.Duration
 	assertionScanningInterval   time.Duration
-<<<<<<< HEAD
-=======
 	assertionConfirmingInterval time.Duration
->>>>>>> 80b83be0
 	mode                        types.Mode
 	maxDelaySeconds             int
 
@@ -161,15 +154,10 @@
 		rollupAddr:                  rollupAddr,
 		chainWatcherInterval:        time.Millisecond * 500,
 		trackedEdgeIds:              threadsafe.NewSet[protocol.EdgeId](),
-<<<<<<< HEAD
 		batchIndexForAssertionCache: threadsafe.NewMap[protocol.AssertionHash, edgetracker.AssociatedAssertionMetadata](),
 		assertionPostingInterval:    time.Hour,
-=======
-		assertionHashCache:          threadsafe.NewMap[protocol.AssertionHash, [2]uint64](),
-		assertionPostingInterval:    time.Hour,
+		assertionScanningInterval:   time.Minute,
 		assertionConfirmingInterval: time.Second * 10,
->>>>>>> 80b83be0
-		assertionScanningInterval:   time.Minute,
 	}
 	for _, o := range opts {
 		o(m)
