--- conflicted
+++ resolved
@@ -64,15 +64,7 @@
             oneStepProverMath,
             oneStepProverHostIo
         );
-<<<<<<< HEAD
         EdgeChallengeManager edgeChallengeManager = new EdgeChallengeManager();
-=======
-        EdgeChallengeManager edgeChallengeManager = new EdgeChallengeManager({
-            _assertionChain: IAssertionChain(address(0)),
-            _challengePeriodBlocks: 0,
-            _oneStepProofEntry: IOneStepProofEntry(address(0))
-        });
->>>>>>> db68e809
         BridgeCreator bridgeCreator = new BridgeCreator();
         RollupCreator rollupCreator = new RollupCreator();
         RollupAdminLogic rollupAdminLogicImpl = new RollupAdminLogic();
@@ -359,11 +351,6 @@
         bytes32 e1Id = challengeManager.createLayerZeroEdge{value: 1}(
             CreateEdgeArgs({
                 edgeType: EdgeType.Block,
-<<<<<<< HEAD
-                // CHRIS: TODO: put this back somehow?
-                // startHistoryRoot: MerkleTreeLib.root(ProofUtils.expansionFromLeaves(states0, 0, 1)),
-=======
->>>>>>> db68e809
                 endHistoryRoot: root,
                 endHeight: LAYERZERO_BLOCKEDGE_HEIGHT,
                 claimId: userRollup.getAssertionId(2)
@@ -390,11 +377,6 @@
         bytes32 e2Id = challengeManager.createLayerZeroEdge{value: 1}(
             CreateEdgeArgs({
                 edgeType: EdgeType.Block,
-<<<<<<< HEAD
-                // CHRIS: TODO: put this back somehow?
-                // startHistoryRoot: MerkleTreeLib.root(ProofUtils.expansionFromLeaves(states0, 0, 1)),
-=======
->>>>>>> db68e809
                 endHistoryRoot: root,
                 endHeight: LAYERZERO_BLOCKEDGE_HEIGHT,
                 claimId: userRollup.getAssertionId(3)
