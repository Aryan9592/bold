// SPDX-License-Identifier: UNLICENSED
pragma solidity ^0.8.17;

import "forge-std/Test.sol";
import "./Utils.sol";
import "../MockAssertionChain.sol";
import "../../src/challengeV2/EdgeChallengeManager.sol";
import "@openzeppelin/contracts/proxy/transparent/TransparentUpgradeableProxy.sol";
import "@openzeppelin/contracts/proxy/transparent/ProxyAdmin.sol";
import "./StateTools.sol";

contract MockOneStepProofEntry is IOneStepProofEntry {
    function proveOneStep(ExecutionContext calldata, uint256, bytes32, bytes calldata proof)
        external
        view
        returns (bytes32 afterHash)
    {
        return bytes32(proof);
    }
}

contract EdgeChallengeManagerTest is Test {
    Random rand = new Random();
    bytes32 genesisBlockHash = rand.hash();
    State genesisState = StateToolsLib.randomState(rand, 4, genesisBlockHash, MachineStatus.FINISHED);
    bytes32 genesisStateHash = StateToolsLib.hash(genesisState);
    bytes32 genesisExecutionHash = RollupLib.executionHash(AssertionInputs({
        beforeState: genesisState.es,
        afterState: genesisState.es
    }));

    function genesisStates() internal view returns (bytes32[] memory) {
        bytes32[] memory genStates = new bytes32[](1);
        genStates[0] = genesisStateHash;
        return genStates;
    }

    bytes32 genesisRoot = MerkleTreeLib.root(ProofUtils.expansionFromLeaves(genesisStates(), 0, 1));

    uint256 genesisHeight = 2;
    uint256 inboxMsgCountGenesis = 7;
    uint256 inboxMsgCountAssertion = 12;

    bytes32 h1 = rand.hash();
    bytes32 h2 = rand.hash();
    uint256 height1 = 32;

    uint256 miniStakeVal = 1 ether;
    uint256 challengePeriodBlock = 1000;

    function appendRandomStates(bytes32[] memory currentStates, uint256 numStates)
        internal
        returns (bytes32[] memory, bytes32[] memory)
    {
        bytes32[] memory newStates = rand.hashes(numStates);
        bytes32[] memory full = ArrayUtilsLib.concat(currentStates, newStates);
        bytes32[] memory exp = ProofUtils.expansionFromLeaves(full, 0, full.length);

        return (full, exp);
    }

    function deploy() internal returns (MockAssertionChain, EdgeChallengeManager, bytes32) {
        MockAssertionChain assertionChain = new MockAssertionChain();
<<<<<<< HEAD
        EdgeChallengeManager challengeManagerTemplate = new EdgeChallengeManager();
        EdgeChallengeManager challengeManager = EdgeChallengeManager(
            address(
                new TransparentUpgradeableProxy(
                    address(challengeManagerTemplate),
                    address(new ProxyAdmin()),
                    ""
                )
            )
        );
        challengeManager.initialize(assertionChain, challengePeriodSec, new MockOneStepProofEntry());
=======
        EdgeChallengeManager challengeManager =
            new EdgeChallengeManager(assertionChain, challengePeriodBlock, new MockOneStepProofEntry());
>>>>>>> db68e809

        bytes32 genesis = assertionChain.addAssertionUnsafe(0, genesisHeight, inboxMsgCountGenesis, genesisState, genesisState, 0);
        return (assertionChain, challengeManager, genesis);
    }

    struct EdgeInitData {
        MockAssertionChain assertionChain;
        EdgeChallengeManager challengeManager;
        bytes32 genesis;
        bytes32 a1;
        bytes32 a2;
        State a1State;
        State a2State;
    }

    function deployAndInit() internal returns (EdgeInitData memory) {
        (MockAssertionChain assertionChain, EdgeChallengeManager challengeManager, bytes32 genesis) = deploy();

<<<<<<< HEAD
        State memory a1State = StateToolsLib.randomState(
            rand, GlobalStateLib.getInboxPosition(genesisState.es.globalState), h1, MachineStatus.RUNNING
        );
        State memory a2State = StateToolsLib.randomState(
            rand, GlobalStateLib.getInboxPosition(genesisState.es.globalState), h2, MachineStatus.RUNNING
        );
=======
        State memory a1State =
            StateToolsLib.randomState(rand, GlobalStateLib.getInboxPosition(genesisState.es.globalState), h1, MachineStatus.FINISHED);
        State memory a2State =
            StateToolsLib.randomState(rand, GlobalStateLib.getInboxPosition(genesisState.es.globalState), h2, MachineStatus.FINISHED);
>>>>>>> db68e809

        // add one since heights are zero indexed in the history states
        bytes32 a1 = assertionChain.addAssertion(
            genesis, genesisHeight + height1, inboxMsgCountAssertion, genesisState, a1State, 0
        );
        bytes32 a2 = assertionChain.addAssertion(
            genesis, genesisHeight + height1, inboxMsgCountAssertion, genesisState, a2State, 0
        );

        return EdgeInitData({
            assertionChain: assertionChain,
            challengeManager: challengeManager,
            genesis: genesis,
            a1: a1,
            a2: a2,
            a1State: a1State,
            a2State: a2State
        });
    }

    function testRevertBlockNoFork() public {
        (MockAssertionChain assertionChain, EdgeChallengeManager challengeManager, bytes32 genesis) = deploy();

<<<<<<< HEAD
        State memory a1State = StateToolsLib.randomState(
            rand, GlobalStateLib.getInboxPosition(genesisState.es.globalState), h1, MachineStatus.RUNNING
        );
=======
        State memory a1State =
            StateToolsLib.randomState(rand, GlobalStateLib.getInboxPosition(genesisState.es.globalState), h1, MachineStatus.FINISHED);
>>>>>>> db68e809

        bytes32 a1 = assertionChain.addAssertion(
            genesis, genesisHeight + height1, inboxMsgCountAssertion, genesisState, a1State, 0
        );

        (bytes32[] memory states, bytes32[] memory exp) =
            appendRandomStatesBetween(genesisStates(), StateToolsLib.hash(a1State), height1);

        vm.expectRevert("Assertion is not in a fork");
        bytes32 edgeId = challengeManager.createLayerZeroEdge(
            CreateEdgeArgs({
                edgeType: EdgeType.Block,
                endHistoryRoot: MerkleTreeLib.root(exp),
                endHeight: height1,
                claimId: a1
            }),
            abi.encode(
                ProofUtils.expansionFromLeaves(states, 0, 1),
                ProofUtils.generatePrefixProof(1, ArrayUtilsLib.slice(states, 1, states.length))
            ),
            abi.encode(ProofUtils.generateInclusionProof(ProofUtils.rehashed(states), states.length - 1))
        );
    }

    function testRevertBlockInvalidHeight() public {
        EdgeInitData memory ei = deployAndInit();

        (bytes32[] memory states, bytes32[] memory exp) =
            appendRandomStatesBetween(genesisStates(), StateToolsLib.hash(ei.a1State), height1);

        vm.expectRevert("Invalid edge size");
        bytes32 edgeId = ei.challengeManager.createLayerZeroEdge(
            CreateEdgeArgs({
                edgeType: EdgeType.Block,
                endHistoryRoot: MerkleTreeLib.root(exp),
                endHeight: 1,
                claimId: ei.a1
            }),
            abi.encode(
                ProofUtils.expansionFromLeaves(states, 0, 1),
                ProofUtils.generatePrefixProof(1, ArrayUtilsLib.slice(states, 1, states.length))
            ),
            abi.encode(ProofUtils.generateInclusionProof(ProofUtils.rehashed(states), states.length - 1))
        );
    }

<<<<<<< HEAD
    // CHRIS: TODO: put this back in?
    // function testRevertBlockInvalidHistroy() public {
    //     EdgeInitData memory ei = deployAndInit();

    //     (bytes32[] memory states, bytes32[] memory exp) =
    //         appendRandomStatesBetween(genesisStates(), StateToolsLib.hash(ei.a1State), height1);

    //     vm.expectRevert("Start history root does not match previous assertion");
    //     bytes32 edgeId = ei.challengeManager.createLayerZeroEdge(
    //         CreateEdgeArgs({
    //             edgeType: EdgeType.Block,
    //             endHistoryRoot: MerkleTreeLib.root(exp),
    //             endHeight: height1,
    //             claimId: ei.a1
    //         }),
    //         abi.encode(
    //             ProofUtils.expansionFromLeaves(states, 0, 1),
    //             ProofUtils.generatePrefixProof(1, ArrayUtilsLib.slice(states, 1, states.length))
    //         ),
    //         abi.encode(ProofUtils.generateInclusionProof(ProofUtils.rehashed(states), states.length - 1))
    //     );
    // }

=======
>>>>>>> db68e809
    function testRevertBlockNoProof() public {
        EdgeInitData memory ei = deployAndInit();

        (bytes32[] memory states, bytes32[] memory exp) =
            appendRandomStatesBetween(genesisStates(), StateToolsLib.hash(ei.a1State), height1);

        vm.expectRevert("Block edge specific proof is empty");
        bytes32 edgeId = ei.challengeManager.createLayerZeroEdge(
            CreateEdgeArgs({
                edgeType: EdgeType.Block,
                endHistoryRoot: MerkleTreeLib.root(exp),
                endHeight: height1,
                claimId: ei.a1
            }),
            abi.encode(
                ProofUtils.expansionFromLeaves(states, 0, 1),
                ProofUtils.generatePrefixProof(1, ArrayUtilsLib.slice(states, 1, states.length))
            ),
            ""
        );
    }

    function testRevertBlockInvalidProof() public {
        EdgeInitData memory ei = deployAndInit();

        (bytes32[] memory states, bytes32[] memory exp) =
            appendRandomStatesBetween(genesisStates(), StateToolsLib.hash(ei.a1State), height1);

        vm.expectRevert("Invalid inclusion proof");
        bytes32 edgeId = ei.challengeManager.createLayerZeroEdge(
            CreateEdgeArgs({
                edgeType: EdgeType.Block,
                endHistoryRoot: MerkleTreeLib.root(exp),
                endHeight: height1,
                claimId: ei.a1
            }),
            abi.encode(
                ProofUtils.expansionFromLeaves(states, 0, 1),
                ProofUtils.generatePrefixProof(1, ArrayUtilsLib.slice(states, 1, states.length))
            ),
            abi.encode(ProofUtils.generateInclusionProof(ProofUtils.rehashed(states), 0))
        );
    }

    function testCanConfirmPs() public {
        EdgeInitData memory ei = deployAndInit();

        (bytes32[] memory states, bytes32[] memory exp) =
            appendRandomStatesBetween(genesisStates(), StateToolsLib.hash(ei.a1State), height1);

        bytes32 edgeId = ei.challengeManager.createLayerZeroEdge(
            CreateEdgeArgs({
                edgeType: EdgeType.Block,
                endHistoryRoot: MerkleTreeLib.root(exp),
                endHeight: height1,
                claimId: ei.a1
            }),
            abi.encode(
                ProofUtils.expansionFromLeaves(states, 0, 1),
                ProofUtils.generatePrefixProof(1, ArrayUtilsLib.slice(states, 1, states.length))
            ),
            abi.encode(ProofUtils.generateInclusionProof(ProofUtils.rehashed(states), states.length - 1))
        );

        vm.roll(challengePeriodBlock + 2);

        bytes32[] memory ancestorEdges = new bytes32[](0);
        ei.challengeManager.confirmEdgeByTime(edgeId, ancestorEdges);

        assertTrue(ei.challengeManager.getEdge(edgeId).status == EdgeStatus.Confirmed, "Edge confirmed");
    }

    function testCanConfirmByChildren() public {
        EdgeInitData memory ei = deployAndInit();

        (bytes32[] memory states1, bytes32[] memory exp1) =
            appendRandomStatesBetween(genesisStates(), StateToolsLib.hash(ei.a1State), height1);

        bytes32 edge1Id = ei.challengeManager.createLayerZeroEdge(
            CreateEdgeArgs({
                edgeType: EdgeType.Block,
                endHistoryRoot: MerkleTreeLib.root(exp1),
                endHeight: height1,
                claimId: ei.a1
            }),
            abi.encode(
                ProofUtils.expansionFromLeaves(states1, 0, 1),
                ProofUtils.generatePrefixProof(1, ArrayUtilsLib.slice(states1, 1, states1.length))
            ),
            abi.encode(ProofUtils.generateInclusionProof(ProofUtils.rehashed(states1), states1.length - 1))
        );

        vm.roll(block.number + 1);

        assertEq(ei.challengeManager.timeUnrivaled(edge1Id), 1, "Edge1 timer");
        {
            (bytes32[] memory states2, bytes32[] memory exp2) =
                appendRandomStatesBetween(genesisStates(), StateToolsLib.hash(ei.a2State), height1);
            bytes32 edge2Id = ei.challengeManager.createLayerZeroEdge(
                CreateEdgeArgs({
                    edgeType: EdgeType.Block,
                    endHistoryRoot: MerkleTreeLib.root(exp2),
                    endHeight: height1,
                    claimId: ei.a2
                }),
                abi.encode(
                    ProofUtils.expansionFromLeaves(states2, 0, 1),
                    ProofUtils.generatePrefixProof(1, ArrayUtilsLib.slice(states2, 1, states2.length))
                ),
                abi.encode(ProofUtils.generateInclusionProof(ProofUtils.rehashed(states2), states2.length - 1))
            );

            vm.roll(block.number + 2);
            assertEq(ei.challengeManager.timeUnrivaled(edge1Id), 1, "Edge1 timer");
            assertEq(ei.challengeManager.timeUnrivaled(edge2Id), 0, "Edge2 timer");
        }

        BisectionChildren memory children = bisect(ei.challengeManager, edge1Id, states1, 16, states1.length - 1);

        vm.roll(challengePeriodBlock + 5);

        bytes32[] memory ancestors = new bytes32[](1);
        ancestors[0] = edge1Id;
        ei.challengeManager.confirmEdgeByTime(children.lowerChildId, ancestors);
        ei.challengeManager.confirmEdgeByTime(children.upperChildId, ancestors);
        ei.challengeManager.confirmEdgeByChildren(edge1Id);

        assertTrue(ei.challengeManager.getEdge(edge1Id).status == EdgeStatus.Confirmed, "Edge confirmed");
    }

    function bisect(
        EdgeChallengeManager challengeManager,
        bytes32 edgeId,
        bytes32[] memory states,
        uint256 bisectionSize,
        uint256 endSize
    ) internal returns (BisectionChildren memory) {
        bytes32[] memory middleExp = ProofUtils.expansionFromLeaves(states, 0, bisectionSize + 1);
        bytes32[] memory upperStates = ArrayUtilsLib.slice(states, bisectionSize + 1, endSize + 1);

        (bytes32 lowerChildId, bytes32 upperChildId) = challengeManager.bisectEdge(
            edgeId,
            MerkleTreeLib.root(middleExp),
            abi.encode(middleExp, ProofUtils.generatePrefixProof(bisectionSize + 1, upperStates))
        );

        return BisectionChildren(lowerChildId, upperChildId);
    }

    struct BisectionChildren {
        bytes32 lowerChildId;
        bytes32 upperChildId;
    }

    struct BisectToForkOnlyArgs {
        EdgeChallengeManager challengeManager;
        bytes32 winningId;
        bytes32 losingId;
        bytes32[] winningLeaves;
        bytes32[] losingLeaves;
        bool skipLast;
    }

    function bisectToForkOnly(BisectToForkOnlyArgs memory args)
        internal
        returns (BisectionChildren[6] memory, BisectionChildren[6] memory)
    {
        BisectionChildren[6] memory winningEdges;
        BisectionChildren[6] memory losingEdges;

        winningEdges[5] = BisectionChildren(args.winningId, 0);
        losingEdges[5] = BisectionChildren(args.losingId, 0);

        // height 16
        winningEdges[4] = bisect(
            args.challengeManager, winningEdges[5].lowerChildId, args.winningLeaves, 16, args.winningLeaves.length - 1
        );
        losingEdges[4] = bisect(
            args.challengeManager, losingEdges[5].lowerChildId, args.losingLeaves, 16, args.losingLeaves.length - 1
        );

        // height 8
        winningEdges[3] = bisect(args.challengeManager, winningEdges[4].lowerChildId, args.winningLeaves, 8, 16);
        losingEdges[3] = bisect(args.challengeManager, losingEdges[4].lowerChildId, args.losingLeaves, 8, 16);

        // height 4
        winningEdges[2] = bisect(args.challengeManager, winningEdges[3].lowerChildId, args.winningLeaves, 4, 8);
        losingEdges[2] = bisect(args.challengeManager, losingEdges[3].lowerChildId, args.losingLeaves, 4, 8);

        winningEdges[1] = bisect(args.challengeManager, winningEdges[2].lowerChildId, args.winningLeaves, 2, 4);
        losingEdges[1] = bisect(args.challengeManager, losingEdges[2].lowerChildId, args.losingLeaves, 2, 4);

        // height 2
        winningEdges[0] = bisect(args.challengeManager, winningEdges[1].lowerChildId, args.winningLeaves, 1, 2);
        if (!args.skipLast) {
            losingEdges[0] = bisect(args.challengeManager, losingEdges[1].lowerChildId, args.losingLeaves, 1, 2);
        }

        return (winningEdges, losingEdges);
    }

    function appendRandomStatesBetween(bytes32[] memory currentStates, bytes32 endState, uint256 numStates)
        internal
        returns (bytes32[] memory, bytes32[] memory)
    {
        (bytes32[] memory states, bytes32[] memory exp) = appendRandomStates(currentStates, numStates - 1);
        bytes32[] memory fullStates = ArrayUtilsLib.append(states, endState);
        bytes32[] memory fullExp = MerkleTreeLib.appendLeaf(exp, endState);
        return (fullStates, fullExp);
    }

    function toDynamic(BisectionChildren[6] memory l) internal pure returns (BisectionChildren[] memory) {
        BisectionChildren[] memory d = new BisectionChildren[](6);
        for (uint256 i = 0; i < d.length; i++) {
            d[i] = l[i];
        }
        return d;
    }

    function concat(BisectionChildren[] memory arr1, BisectionChildren[] memory arr2)
        internal
        pure
        returns (BisectionChildren[] memory)
    {
        BisectionChildren[] memory full = new BisectionChildren[](arr1.length + arr2.length);
        for (uint256 i = 0; i < arr1.length; i++) {
            full[i] = arr1[i];
        }
        for (uint256 i = 0; i < arr2.length; i++) {
            full[arr1.length + i] = arr2[i];
        }
        return full;
    }

    function getAncestorsAbove(BisectionChildren[] memory layers, uint256 layer)
        internal
        pure
        returns (bytes32[] memory)
    {
        bytes32[] memory ancestors = new bytes32[](layers.length - 1 - layer);
        for (uint256 i = 0; i < layers.length - layer - 1; i++) {
            ancestors[i] = layers[i + layer + 1].lowerChildId;
        }
        return ancestors;
    }

    function generateEdgeProof(bytes32[] memory states1, bytes32[] memory bigStepStates)
        internal
        returns (bytes memory)
    {
        bytes32[] memory claimStartInclusionProof =
            ProofUtils.generateInclusionProof(ProofUtils.rehashed(ArrayUtilsLib.slice(states1, 0, 1)), 0);
        bytes32[] memory claimEndInclusionProof =
            ProofUtils.generateInclusionProof(ProofUtils.rehashed(ArrayUtilsLib.slice(states1, 0, 2)), 1);
        bytes32[] memory edgeInclusionProof =
            ProofUtils.generateInclusionProof(ProofUtils.rehashed(bigStepStates), bigStepStates.length - 1);
        return abi.encode(states1[0], states1[1], claimStartInclusionProof, claimEndInclusionProof, edgeInclusionProof);
    }

    function testRevertEmptyPrefixProof() public {
        EdgeInitData memory ei = deployAndInit();

        (bytes32[] memory states1,, BisectionChildren[6] memory edges1,) = createEdgesAndBisectToFork(
            CreateEdgesBisectArgs(
                ei.challengeManager,
                EdgeType.Block,
                ei.a1,
                ei.a2,
                StateToolsLib.hash(ei.a1State),
                StateToolsLib.hash(ei.a2State),
                false,
                new bytes32[](0),
                new bytes32[](0)
            )
        );

        (bytes32[] memory bigStepStates, bytes32[] memory bigStepExp) =
            appendRandomStatesBetween(genesisStates(), states1[1], height1);

        vm.expectRevert("Prefix proof is empty");
        bytes32 edge1BigStepId = ei.challengeManager.createLayerZeroEdge(
            CreateEdgeArgs({
                edgeType: EdgeType.BigStep,
                endHistoryRoot: MerkleTreeLib.root(bigStepExp),
                endHeight: height1,
                claimId: edges1[0].lowerChildId
            }),
            "",
            generateEdgeProof(states1, bigStepStates)
        );
    }

    function testRevertInvalidPrefixProof() public {
        EdgeInitData memory ei = deployAndInit();

        (bytes32[] memory states1,, BisectionChildren[6] memory edges1,) = createEdgesAndBisectToFork(
            CreateEdgesBisectArgs(
                ei.challengeManager,
                EdgeType.Block,
                ei.a1,
                ei.a2,
                StateToolsLib.hash(ei.a1State),
                StateToolsLib.hash(ei.a2State),
                false,
                new bytes32[](0),
                new bytes32[](0)
            )
        );

        (bytes32[] memory bigStepStates, bytes32[] memory bigStepExp) =
            appendRandomStatesBetween(genesisStates(), states1[1], height1);

        vm.expectRevert("Post expansion root not equal post");
        bytes32 edge1BigStepId = ei.challengeManager.createLayerZeroEdge(
            CreateEdgeArgs({
                edgeType: EdgeType.BigStep,
                endHistoryRoot: MerkleTreeLib.root(bigStepExp),
                endHeight: height1,
                claimId: edges1[0].lowerChildId
            }),
            abi.encode(
                ProofUtils.expansionFromLeaves(states1, 0, 1),
                ProofUtils.generatePrefixProof(1, ArrayUtilsLib.slice(states1, 1, states1.length))
            ),
            generateEdgeProof(states1, bigStepStates)
        );
    }

    function testRevertSubChallengeNotOneStepFork() public {
        EdgeInitData memory ei = deployAndInit();

        (bytes32[] memory states1,, BisectionChildren[6] memory edges1,) = createEdgesAndBisectToFork(
            CreateEdgesBisectArgs(
                ei.challengeManager,
                EdgeType.Block,
                ei.a1,
                ei.a2,
                StateToolsLib.hash(ei.a1State),
                StateToolsLib.hash(ei.a2State),
                true, // skipLast
                new bytes32[](0),
                new bytes32[](0)
            )
        );

        (bytes32[] memory bigStepStates, bytes32[] memory bigStepExp) =
            appendRandomStatesBetween(genesisStates(), states1[1], height1);

        vm.expectRevert("Claim does not have length 1 rival");
        bytes32 edge1BigStepId = ei.challengeManager.createLayerZeroEdge(
            CreateEdgeArgs({
                edgeType: EdgeType.BigStep,
                endHistoryRoot: MerkleTreeLib.root(bigStepExp),
                endHeight: height1,
                claimId: edges1[0].lowerChildId
            }),
            abi.encode(
                ProofUtils.expansionFromLeaves(bigStepStates, 0, 1),
                ProofUtils.generatePrefixProof(1, ArrayUtilsLib.slice(bigStepStates, 1, bigStepStates.length))
            ),
            generateEdgeProof(states1, bigStepStates)
        );
    }

    function testRevertSubChallengeNoProof() public {
        EdgeInitData memory ei = deployAndInit();

        (bytes32[] memory states1,, BisectionChildren[6] memory edges1,) = createEdgesAndBisectToFork(
            CreateEdgesBisectArgs(
                ei.challengeManager,
                EdgeType.Block,
                ei.a1,
                ei.a2,
                StateToolsLib.hash(ei.a1State),
                StateToolsLib.hash(ei.a2State),
                false,
                new bytes32[](0),
                new bytes32[](0)
            )
        );

        (bytes32[] memory bigStepStates, bytes32[] memory bigStepExp) =
            appendRandomStatesBetween(genesisStates(), states1[1], height1);

        vm.expectRevert("Edge type specific proof is empty");
        bytes32 edge1BigStepId = ei.challengeManager.createLayerZeroEdge(
            CreateEdgeArgs({
                edgeType: EdgeType.BigStep,
                endHistoryRoot: MerkleTreeLib.root(bigStepExp),
                endHeight: height1,
                claimId: edges1[0].lowerChildId
            }),
            abi.encode(
                ProofUtils.expansionFromLeaves(bigStepStates, 0, 1),
                ProofUtils.generatePrefixProof(1, ArrayUtilsLib.slice(bigStepStates, 1, bigStepStates.length))
            ),
            ""
        );
    }

    function testRevertSubChallengeInvalidStartClaimProof() public {
        EdgeInitData memory ei = deployAndInit();

        (bytes32[] memory states1,, BisectionChildren[6] memory edges1,) = createEdgesAndBisectToFork(
            CreateEdgesBisectArgs(
                ei.challengeManager,
                EdgeType.Block,
                ei.a1,
                ei.a2,
                StateToolsLib.hash(ei.a1State),
                StateToolsLib.hash(ei.a2State),
                false,
                new bytes32[](0),
                new bytes32[](0)
            )
        );

        (bytes32[] memory bigStepStates, bytes32[] memory bigStepExp) =
            appendRandomStatesBetween(genesisStates(), states1[1], height1);

        bytes32[] memory claimEndInclusionProof =
            ProofUtils.generateInclusionProof(ProofUtils.rehashed(ArrayUtilsLib.slice(states1, 0, 2)), 1);
        bytes32[] memory edgeInclusionProof =
            ProofUtils.generateInclusionProof(ProofUtils.rehashed(bigStepStates), bigStepStates.length - 1);

        vm.expectRevert("Invalid inclusion proof");
        ei.challengeManager.createLayerZeroEdge(
            CreateEdgeArgs({
                edgeType: EdgeType.BigStep,
                endHistoryRoot: MerkleTreeLib.root(bigStepExp),
                endHeight: height1,
                claimId: edges1[0].lowerChildId
            }),
            abi.encode(
                ProofUtils.expansionFromLeaves(bigStepStates, 0, 1),
                ProofUtils.generatePrefixProof(1, ArrayUtilsLib.slice(bigStepStates, 1, bigStepStates.length))
            ),
            abi.encode(states1[0], states1[1], claimEndInclusionProof, claimEndInclusionProof, edgeInclusionProof)
        );
    }

    function testRevertSubChallengeInvalidEndClaimProof() public {
        EdgeInitData memory ei = deployAndInit();

        (bytes32[] memory states1,, BisectionChildren[6] memory edges1,) = createEdgesAndBisectToFork(
            CreateEdgesBisectArgs(
                ei.challengeManager,
                EdgeType.Block,
                ei.a1,
                ei.a2,
                StateToolsLib.hash(ei.a1State),
                StateToolsLib.hash(ei.a2State),
                false,
                new bytes32[](0),
                new bytes32[](0)
            )
        );

        (bytes32[] memory bigStepStates, bytes32[] memory bigStepExp) =
            appendRandomStatesBetween(genesisStates(), states1[1], height1);

        bytes32[] memory claimStartInclusionProof =
            ProofUtils.generateInclusionProof(ProofUtils.rehashed(ArrayUtilsLib.slice(states1, 0, 1)), 0);
        bytes32[] memory edgeInclusionProof =
            ProofUtils.generateInclusionProof(ProofUtils.rehashed(bigStepStates), bigStepStates.length - 1);

        vm.expectRevert("Invalid inclusion proof");
        ei.challengeManager.createLayerZeroEdge(
            CreateEdgeArgs({
                edgeType: EdgeType.BigStep,
                endHistoryRoot: MerkleTreeLib.root(bigStepExp),
                endHeight: height1,
                claimId: edges1[0].lowerChildId
            }),
            abi.encode(
                ProofUtils.expansionFromLeaves(bigStepStates, 0, 1),
                ProofUtils.generatePrefixProof(1, ArrayUtilsLib.slice(bigStepStates, 1, bigStepStates.length))
            ),
            abi.encode(states1[0], states1[1], claimStartInclusionProof, claimStartInclusionProof, edgeInclusionProof)
        );
    }

    function testRevertSubChallengeInvalidEdgeProof() public {
        EdgeInitData memory ei = deployAndInit();

        (bytes32[] memory states1,, BisectionChildren[6] memory edges1,) = createEdgesAndBisectToFork(
            CreateEdgesBisectArgs(
                ei.challengeManager,
                EdgeType.Block,
                ei.a1,
                ei.a2,
                StateToolsLib.hash(ei.a1State),
                StateToolsLib.hash(ei.a2State),
                false,
                new bytes32[](0),
                new bytes32[](0)
            )
        );

        (bytes32[] memory bigStepStates, bytes32[] memory bigStepExp) =
            appendRandomStatesBetween(genesisStates(), states1[1], height1);

        bytes32[] memory claimStartInclusionProof =
            ProofUtils.generateInclusionProof(ProofUtils.rehashed(ArrayUtilsLib.slice(states1, 0, 1)), 0);
        bytes32[] memory claimEndInclusionProof =
            ProofUtils.generateInclusionProof(ProofUtils.rehashed(ArrayUtilsLib.slice(states1, 0, 2)), 1);

        vm.expectRevert("Invalid inclusion proof");
        ei.challengeManager.createLayerZeroEdge(
            CreateEdgeArgs({
                edgeType: EdgeType.BigStep,
                endHistoryRoot: MerkleTreeLib.root(bigStepExp),
                endHeight: height1,
                claimId: edges1[0].lowerChildId
            }),
            abi.encode(
                ProofUtils.expansionFromLeaves(bigStepStates, 0, 1),
                ProofUtils.generatePrefixProof(1, ArrayUtilsLib.slice(bigStepStates, 1, bigStepStates.length))
            ),
            abi.encode(
                states1[0], states1[1], claimStartInclusionProof, claimEndInclusionProof, claimStartInclusionProof
            )
        );
    }

<<<<<<< HEAD
    // CHRIS: TODO: uncomment if we decide to keep the time check
    // function testRevertSubChallengeExpired() public {
    //     EdgeInitData memory ei = deployAndInit();

    //     (bytes32[] memory states1,, BisectionChildren[6] memory edges1,) = createEdgesAndBisectToFork(
    //         CreateEdgesBisectArgs(
    //             ei.challengeManager,
    //             EdgeType.Block,
    //             ei.a1,
    //             ei.a2,
    //             StateToolsLib.hash(ei.a1State),
    //             StateToolsLib.hash(ei.a2State),
    //             false,
    //             new bytes32[](0),
    //             new bytes32[](0)
    //         )
    //     );

    //     (bytes32[] memory bigStepStates, bytes32[] memory bigStepExp) =
    //         appendRandomStatesBetween(genesisStates(), states1[1], height1);

    //     vm.warp(block.timestamp + challengePeriodSec);
    //     vm.expectRevert("Challenge period has expired");
    //     ei.challengeManager.createLayerZeroEdge(
    //         CreateEdgeArgs({
    //             edgeType: EdgeType.BigStep,
    //

    //             endHistoryRoot: MerkleTreeLib.root(bigStepExp),
    //             endHeight: height1,
    //             claimId: edges1[0].lowerChildId
    //         }),
    //         abi.encode(
    //             ProofUtils.expansionFromLeaves(bigStepStates, 0, 1),
    //             ProofUtils.generatePrefixProof(1, ArrayUtilsLib.slice(bigStepStates, 1, bigStepStates.length))
    //         ),
    //         generateEdgeProof(states1, bigStepStates)
    //     );
    // }

=======
>>>>>>> db68e809
    function testRevertBigStepInvalidHeight() public {
        EdgeInitData memory ei = deployAndInit();

        (bytes32[] memory states1,, BisectionChildren[6] memory edges1,) = createEdgesAndBisectToFork(
            CreateEdgesBisectArgs(
                ei.challengeManager,
                EdgeType.Block,
                ei.a1,
                ei.a2,
                StateToolsLib.hash(ei.a1State),
                StateToolsLib.hash(ei.a2State),
                false,
                new bytes32[](0),
                new bytes32[](0)
            )
        );

        (bytes32[] memory bigStepStates, bytes32[] memory bigStepExp) =
            appendRandomStatesBetween(genesisStates(), states1[1], height1);

        vm.expectRevert("Invalid edge size");
        ei.challengeManager.createLayerZeroEdge(
            CreateEdgeArgs({
                edgeType: EdgeType.BigStep,
                endHistoryRoot: MerkleTreeLib.root(bigStepExp),
                endHeight: 1,
                claimId: edges1[0].lowerChildId
            }),
            abi.encode(
                ProofUtils.expansionFromLeaves(bigStepStates, 0, 1),
                ProofUtils.generatePrefixProof(1, ArrayUtilsLib.slice(bigStepStates, 1, bigStepStates.length))
            ),
            generateEdgeProof(states1, bigStepStates)
        );
    }

    function testRevertBigStepInvalidClaimType() public {
        EdgeInitData memory ei = deployAndInit();

        (
            bytes32[] memory states1,
            bytes32[] memory states2,
            BisectionChildren[6] memory edges1,
            BisectionChildren[6] memory edges2
        ) = createEdgesAndBisectToFork(
            CreateEdgesBisectArgs(
                ei.challengeManager,
                EdgeType.Block,
                ei.a1,
                ei.a2,
                StateToolsLib.hash(ei.a1State),
                StateToolsLib.hash(ei.a2State),
                false,
                new bytes32[](0),
                new bytes32[](0)
            )
        );

        bytes32[] memory bigStepStates1;
        bytes32 edge1BigStepId;
        {
            bytes32[] memory bigStepExp1;
            (bigStepStates1, bigStepExp1) = appendRandomStatesBetween(genesisStates(), states1[1], height1);

            edge1BigStepId = ei.challengeManager.createLayerZeroEdge(
                CreateEdgeArgs({
                    edgeType: EdgeType.BigStep,
                    endHistoryRoot: MerkleTreeLib.root(bigStepExp1),
                    endHeight: height1,
                    claimId: edges1[0].lowerChildId
                }),
                abi.encode(
                    ProofUtils.expansionFromLeaves(bigStepStates1, 0, 1),
                    ProofUtils.generatePrefixProof(1, ArrayUtilsLib.slice(bigStepStates1, 1, bigStepStates1.length))
                ),
                generateEdgeProof(states1, bigStepStates1)
            );
        }

        bytes32[] memory bigStepStates2;
        bytes32 edge2BigStepId;
        {
            bytes32[] memory bigStepExp2;
            (bigStepStates2, bigStepExp2) = appendRandomStatesBetween(genesisStates(), states2[1], height1);

            edge2BigStepId = ei.challengeManager.createLayerZeroEdge(
                CreateEdgeArgs({
                    edgeType: EdgeType.BigStep,
                    endHistoryRoot: MerkleTreeLib.root(bigStepExp2),
                    endHeight: height1,
                    claimId: edges2[0].lowerChildId
                }),
                abi.encode(
                    ProofUtils.expansionFromLeaves(bigStepStates2, 0, 1),
                    ProofUtils.generatePrefixProof(1, ArrayUtilsLib.slice(bigStepStates2, 1, bigStepStates2.length))
                ),
                generateEdgeProof(states2, bigStepStates2)
            );
        }

        (BisectionChildren[6] memory bigstepedges1, BisectionChildren[6] memory bigstepedges2) = bisectToForkOnly(
            BisectToForkOnlyArgs(
                ei.challengeManager, edge1BigStepId, edge2BigStepId, bigStepStates1, bigStepStates2, false
            )
        );

        bytes32[] memory smallStepStates1;
        bytes32 edge1SmallStepId;
        {
            bytes32[] memory smallStepExp1;
            (smallStepStates1, smallStepExp1) = appendRandomStatesBetween(genesisStates(), bigStepStates1[1], height1);

            vm.expectRevert("Invalid claim edge type");
            edge1SmallStepId = ei.challengeManager.createLayerZeroEdge(
                CreateEdgeArgs({
                    edgeType: EdgeType.BigStep,
                    endHistoryRoot: MerkleTreeLib.root(smallStepExp1),
                    endHeight: 1,
                    claimId: bigstepedges1[0].lowerChildId
                }),
                abi.encode(
                    ProofUtils.expansionFromLeaves(smallStepStates1, 0, 1),
                    ProofUtils.generatePrefixProof(1, ArrayUtilsLib.slice(smallStepStates1, 1, smallStepStates1.length))
                ),
                generateEdgeProof(bigStepStates1, smallStepStates1)
            );
        }
    }

    function testRevertSmallStepInvalidClaimType() public {
        EdgeInitData memory ei = deployAndInit();

        (bytes32[] memory states1,, BisectionChildren[6] memory edges1,) = createEdgesAndBisectToFork(
            CreateEdgesBisectArgs(
                ei.challengeManager,
                EdgeType.Block,
                ei.a1,
                ei.a2,
                StateToolsLib.hash(ei.a1State),
                StateToolsLib.hash(ei.a2State),
                false,
                new bytes32[](0),
                new bytes32[](0)
            )
        );

        bytes32[] memory bigStepStates1;
        bytes32 edge1BigStepId;
        {
            bytes32[] memory bigStepExp1;
            (bigStepStates1, bigStepExp1) = appendRandomStatesBetween(genesisStates(), states1[1], height1);

            vm.expectRevert("Invalid claim edge type");
            edge1BigStepId = ei.challengeManager.createLayerZeroEdge(
                CreateEdgeArgs({
                    edgeType: EdgeType.SmallStep,
                    endHistoryRoot: MerkleTreeLib.root(bigStepExp1),
                    endHeight: height1,
                    claimId: edges1[0].lowerChildId
                }),
                abi.encode(
                    ProofUtils.expansionFromLeaves(bigStepStates1, 0, 1),
                    ProofUtils.generatePrefixProof(1, ArrayUtilsLib.slice(bigStepStates1, 1, bigStepStates1.length))
                ),
                generateEdgeProof(states1, bigStepStates1)
            );
        }
    }

    function testRevertSmallStepInvalidHeight() public {
        EdgeInitData memory ei = deployAndInit();

        (
            bytes32[] memory states1,
            bytes32[] memory states2,
            BisectionChildren[6] memory edges1,
            BisectionChildren[6] memory edges2
        ) = createEdgesAndBisectToFork(
            CreateEdgesBisectArgs(
                ei.challengeManager,
                EdgeType.Block,
                ei.a1,
                ei.a2,
                StateToolsLib.hash(ei.a1State),
                StateToolsLib.hash(ei.a2State),
                false,
                new bytes32[](0),
                new bytes32[](0)
            )
        );

        bytes32[] memory bigStepStates1;
        bytes32 edge1BigStepId;
        {
            bytes32[] memory bigStepExp1;
            (bigStepStates1, bigStepExp1) = appendRandomStatesBetween(genesisStates(), states1[1], height1);

            edge1BigStepId = ei.challengeManager.createLayerZeroEdge(
                CreateEdgeArgs({
                    edgeType: EdgeType.BigStep,
                    endHistoryRoot: MerkleTreeLib.root(bigStepExp1),
                    endHeight: height1,
                    claimId: edges1[0].lowerChildId
                }),
                abi.encode(
                    ProofUtils.expansionFromLeaves(bigStepStates1, 0, 1),
                    ProofUtils.generatePrefixProof(1, ArrayUtilsLib.slice(bigStepStates1, 1, bigStepStates1.length))
                ),
                generateEdgeProof(states1, bigStepStates1)
            );
        }

        bytes32[] memory bigStepStates2;
        bytes32 edge2BigStepId;
        {
            bytes32[] memory bigStepExp2;
            (bigStepStates2, bigStepExp2) = appendRandomStatesBetween(genesisStates(), states2[1], height1);

            edge2BigStepId = ei.challengeManager.createLayerZeroEdge(
                CreateEdgeArgs({
                    edgeType: EdgeType.BigStep,
                    endHistoryRoot: MerkleTreeLib.root(bigStepExp2),
                    endHeight: height1,
                    claimId: edges2[0].lowerChildId
                }),
                abi.encode(
                    ProofUtils.expansionFromLeaves(bigStepStates2, 0, 1),
                    ProofUtils.generatePrefixProof(1, ArrayUtilsLib.slice(bigStepStates2, 1, bigStepStates2.length))
                ),
                generateEdgeProof(states2, bigStepStates2)
            );
        }

        (BisectionChildren[6] memory bigstepedges1, BisectionChildren[6] memory bigstepedges2) = bisectToForkOnly(
            BisectToForkOnlyArgs(
                ei.challengeManager, edge1BigStepId, edge2BigStepId, bigStepStates1, bigStepStates2, false
            )
        );

        bytes32[] memory smallStepStates1;
        bytes32 edge1SmallStepId;
        {
            bytes32[] memory smallStepExp1;
            (smallStepStates1, smallStepExp1) = appendRandomStatesBetween(genesisStates(), bigStepStates1[1], height1);

            vm.expectRevert("Invalid edge size");
            edge1SmallStepId = ei.challengeManager.createLayerZeroEdge(
                CreateEdgeArgs({
                    edgeType: EdgeType.SmallStep,
                    endHistoryRoot: MerkleTreeLib.root(smallStepExp1),
                    endHeight: 1,
                    claimId: bigstepedges1[0].lowerChildId
                }),
                abi.encode(
                    ProofUtils.expansionFromLeaves(smallStepStates1, 0, 1),
                    ProofUtils.generatePrefixProof(1, ArrayUtilsLib.slice(smallStepStates1, 1, smallStepStates1.length))
                ),
                generateEdgeProof(bigStepStates1, smallStepStates1)
            );
        }
    }

    function testCanConfirmByClaim() public {
        EdgeInitData memory ei = deployAndInit();

        (bytes32[] memory states1,, BisectionChildren[6] memory edges1,) = createEdgesAndBisectToFork(
            CreateEdgesBisectArgs(
                ei.challengeManager,
                EdgeType.Block,
                ei.a1,
                ei.a2,
                StateToolsLib.hash(ei.a1State),
                StateToolsLib.hash(ei.a2State),
                false,
                new bytes32[](0),
                new bytes32[](0)
            )
        );

        (bytes32[] memory bigStepStates, bytes32[] memory bigStepExp) =
            appendRandomStatesBetween(genesisStates(), states1[1], height1);

        bytes32 edge1BigStepId = ei.challengeManager.createLayerZeroEdge(
            CreateEdgeArgs({
                edgeType: EdgeType.BigStep,
                endHistoryRoot: MerkleTreeLib.root(bigStepExp),
                endHeight: height1,
                claimId: edges1[0].lowerChildId
            }),
            abi.encode(
                ProofUtils.expansionFromLeaves(bigStepStates, 0, 1),
                ProofUtils.generatePrefixProof(1, ArrayUtilsLib.slice(bigStepStates, 1, bigStepStates.length))
            ),
            generateEdgeProof(states1, bigStepStates)
        );

        vm.roll(challengePeriodBlock + 5);

        ei.challengeManager.confirmEdgeByTime(edge1BigStepId, new bytes32[](0));

        ei.challengeManager.confirmEdgeByClaim(edges1[0].lowerChildId, edge1BigStepId);
        ei.challengeManager.confirmEdgeByTime(edges1[0].upperChildId, getAncestorsAbove(toDynamic(edges1), 0));

        ei.challengeManager.confirmEdgeByChildren(edges1[1].lowerChildId);
        ei.challengeManager.confirmEdgeByTime(edges1[1].upperChildId, getAncestorsAbove(toDynamic(edges1), 1));

        ei.challengeManager.confirmEdgeByChildren(edges1[2].lowerChildId);
        ei.challengeManager.confirmEdgeByTime(edges1[2].upperChildId, getAncestorsAbove(toDynamic(edges1), 2));

        ei.challengeManager.confirmEdgeByChildren(edges1[3].lowerChildId);
        ei.challengeManager.confirmEdgeByTime(edges1[3].upperChildId, getAncestorsAbove(toDynamic(edges1), 3));

        ei.challengeManager.confirmEdgeByChildren(edges1[4].lowerChildId);

        assertTrue(ei.challengeManager.getEdge(edges1[4].lowerChildId).status == EdgeStatus.Confirmed, "Edge confirmed");
    }

    struct CreateEdgesBisectArgs {
        EdgeChallengeManager challengeManager;
        EdgeType eType;
        bytes32 claim1Id;
        bytes32 claim2Id;
        bytes32 endState1;
        bytes32 endState2;
        bool skipLast;
        bytes32[] forkStates1;
        bytes32[] forkStates2;
    }

    function createEdgesAndBisectToFork(CreateEdgesBisectArgs memory args)
        internal
        returns (bytes32[] memory, bytes32[] memory, BisectionChildren[6] memory, BisectionChildren[6] memory)
    {
        (bytes32[] memory states1, bytes32[] memory exp1) =
            appendRandomStatesBetween(genesisStates(), args.endState1, height1);
        bytes32 edge1Id;
        {
            bytes memory typeSpecificProof1;
            if (args.eType == EdgeType.Block) {
                typeSpecificProof1 =
                    abi.encode(ProofUtils.generateInclusionProof(ProofUtils.rehashed(states1), states1.length - 1));
            } else {
                bytes32[] memory claimStartInclusionProof = ProofUtils.generateInclusionProof(
                    ProofUtils.rehashed(ArrayUtilsLib.slice(args.forkStates1, 0, 1)), 0
                );
                bytes32[] memory claimEndInclusionProof =
                    ProofUtils.generateInclusionProof(ProofUtils.rehashed(args.forkStates1), 1);
                bytes32[] memory edgeInclusionProof =
                    ProofUtils.generateInclusionProof(ProofUtils.rehashed(states1), states1.length - 1);
                typeSpecificProof1 = abi.encode(
                    genesisStateHash,
                    args.endState1,
                    claimStartInclusionProof,
                    claimEndInclusionProof,
                    edgeInclusionProof
                );
            }
            edge1Id = args.challengeManager.createLayerZeroEdge(
                CreateEdgeArgs({
                    edgeType: args.eType,
                    endHistoryRoot: MerkleTreeLib.root(exp1),
                    endHeight: height1,
                    claimId: args.claim1Id
                }),
                abi.encode(
                    ProofUtils.expansionFromLeaves(states1, 0, 1),
                    ProofUtils.generatePrefixProof(1, ArrayUtilsLib.slice(states1, 1, states1.length))
                ),
                typeSpecificProof1
            );
        }

        vm.roll(block.number + 1);

        assertEq(args.challengeManager.timeUnrivaled(edge1Id), 1, "Edge1 timer");

        (bytes32[] memory states2, bytes32[] memory exp2) =
            appendRandomStatesBetween(genesisStates(), args.endState2, height1);
        bytes32 edge2Id;
        {
            bytes memory typeSpecificProof2;
            if (args.eType == EdgeType.Block) {
                typeSpecificProof2 =
                    abi.encode(ProofUtils.generateInclusionProof(ProofUtils.rehashed(states2), states2.length - 1));
            } else {
                bytes32[] memory claimStartInclusionProof = ProofUtils.generateInclusionProof(
                    ProofUtils.rehashed(ArrayUtilsLib.slice(args.forkStates2, 0, 1)), 0
                );
                bytes32[] memory claimEndInclusionProof =
                    ProofUtils.generateInclusionProof(ProofUtils.rehashed(args.forkStates2), 1);
                bytes32[] memory edgeInclusionProof =
                    ProofUtils.generateInclusionProof(ProofUtils.rehashed(states2), states2.length - 1);
                typeSpecificProof2 = abi.encode(
                    genesisStateHash,
                    args.endState2,
                    claimStartInclusionProof,
                    claimEndInclusionProof,
                    edgeInclusionProof
                );
            }
            edge2Id = args.challengeManager.createLayerZeroEdge(
                CreateEdgeArgs({
                    edgeType: args.eType,
                    endHistoryRoot: MerkleTreeLib.root(exp2),
                    endHeight: height1,
                    claimId: args.claim2Id
                }),
                abi.encode(
                    ProofUtils.expansionFromLeaves(states2, 0, 1),
                    ProofUtils.generatePrefixProof(1, ArrayUtilsLib.slice(states2, 1, states2.length))
                ),
                typeSpecificProof2
            );
        }

        vm.roll(block.number + 2);

        (BisectionChildren[6] memory edges1, BisectionChildren[6] memory edges2) = bisectToForkOnly(
            BisectToForkOnlyArgs(args.challengeManager, edge1Id, edge2Id, states1, states2, args.skipLast)
        );

        return (states1, states2, edges1, edges2);
    }

    function testCanConfirmByClaimSubChallenge() public {
        EdgeInitData memory ei = deployAndInit();

        (
            bytes32[] memory blockStates1,
            bytes32[] memory blockStates2,
            BisectionChildren[6] memory blockEdges1,
            BisectionChildren[6] memory blockEdges2
        ) = createEdgesAndBisectToFork(
            CreateEdgesBisectArgs(
                ei.challengeManager,
                EdgeType.Block,
                ei.a1,
                ei.a2,
                StateToolsLib.hash(ei.a1State),
                StateToolsLib.hash(ei.a2State),
                false,
                new bytes32[](0),
                new bytes32[](0)
            )
        );

        (
            bytes32[] memory bigStepStates1,
            bytes32[] memory bigStepStates2,
            BisectionChildren[6] memory bigStepEdges1,
            BisectionChildren[6] memory bigStepEdges2
        ) = createEdgesAndBisectToFork(
            CreateEdgesBisectArgs(
                ei.challengeManager,
                EdgeType.BigStep,
                blockEdges1[0].lowerChildId,
                blockEdges2[0].lowerChildId,
                blockStates1[1],
                blockStates2[1],
                false,
                ArrayUtilsLib.slice(blockStates1, 0, 2),
                ArrayUtilsLib.slice(blockStates2, 0, 2)
            )
        );

        (,, BisectionChildren[6] memory smallStepEdges1,) = createEdgesAndBisectToFork(
            CreateEdgesBisectArgs(
                ei.challengeManager,
                EdgeType.SmallStep,
                bigStepEdges1[0].lowerChildId,
                bigStepEdges2[0].lowerChildId,
                bigStepStates1[1],
                bigStepStates2[1],
                true,
                ArrayUtilsLib.slice(bigStepStates1, 0, 2),
                ArrayUtilsLib.slice(bigStepStates2, 0, 2)
            )
        );

        vm.roll(challengePeriodBlock + 11);

        BisectionChildren[] memory allWinners =
            concat(concat(toDynamic(smallStepEdges1), toDynamic(bigStepEdges1)), toDynamic(blockEdges1));

        ei.challengeManager.confirmEdgeByTime(allWinners[0].lowerChildId, getAncestorsAbove(allWinners, 0));
        ei.challengeManager.confirmEdgeByTime(allWinners[0].upperChildId, getAncestorsAbove(allWinners, 0));

        ei.challengeManager.confirmEdgeByChildren(allWinners[1].lowerChildId);
        ei.challengeManager.confirmEdgeByTime(allWinners[1].upperChildId, getAncestorsAbove(allWinners, 1));

        ei.challengeManager.confirmEdgeByChildren(allWinners[2].lowerChildId);
        ei.challengeManager.confirmEdgeByTime(allWinners[2].upperChildId, getAncestorsAbove(allWinners, 2));

        ei.challengeManager.confirmEdgeByChildren(allWinners[3].lowerChildId);
        ei.challengeManager.confirmEdgeByTime(allWinners[3].upperChildId, getAncestorsAbove(allWinners, 3));

        ei.challengeManager.confirmEdgeByChildren(allWinners[4].lowerChildId);
        ei.challengeManager.confirmEdgeByTime(allWinners[4].upperChildId, getAncestorsAbove(allWinners, 4));

        ei.challengeManager.confirmEdgeByChildren(allWinners[5].lowerChildId);

        ei.challengeManager.confirmEdgeByClaim(allWinners[6].lowerChildId, allWinners[5].lowerChildId);
        ei.challengeManager.confirmEdgeByTime(allWinners[6].upperChildId, getAncestorsAbove(allWinners, 6));

        ei.challengeManager.confirmEdgeByChildren(allWinners[7].lowerChildId);
        ei.challengeManager.confirmEdgeByTime(allWinners[7].upperChildId, getAncestorsAbove(allWinners, 7));

        ei.challengeManager.confirmEdgeByChildren(allWinners[8].lowerChildId);
        ei.challengeManager.confirmEdgeByTime(allWinners[8].upperChildId, getAncestorsAbove(allWinners, 8));

        ei.challengeManager.confirmEdgeByChildren(allWinners[9].lowerChildId);
        ei.challengeManager.confirmEdgeByTime(allWinners[9].upperChildId, getAncestorsAbove(allWinners, 9));

        ei.challengeManager.confirmEdgeByChildren(allWinners[10].lowerChildId);
        ei.challengeManager.confirmEdgeByTime(allWinners[10].upperChildId, getAncestorsAbove(allWinners, 10));

        ei.challengeManager.confirmEdgeByChildren(allWinners[11].lowerChildId);

        ei.challengeManager.confirmEdgeByClaim(allWinners[12].lowerChildId, allWinners[11].lowerChildId);
        ei.challengeManager.confirmEdgeByTime(allWinners[12].upperChildId, getAncestorsAbove(allWinners, 12));

        ei.challengeManager.confirmEdgeByChildren(allWinners[13].lowerChildId);
        ei.challengeManager.confirmEdgeByTime(allWinners[13].upperChildId, getAncestorsAbove(allWinners, 13));

        ei.challengeManager.confirmEdgeByChildren(allWinners[14].lowerChildId);
        ei.challengeManager.confirmEdgeByTime(allWinners[14].upperChildId, getAncestorsAbove(allWinners, 14));

        ei.challengeManager.confirmEdgeByChildren(allWinners[15].lowerChildId);
        ei.challengeManager.confirmEdgeByTime(allWinners[15].upperChildId, getAncestorsAbove(allWinners, 15));

        ei.challengeManager.confirmEdgeByChildren(allWinners[16].lowerChildId);
        ei.challengeManager.confirmEdgeByTime(allWinners[16].upperChildId, getAncestorsAbove(allWinners, 16));

        ei.challengeManager.confirmEdgeByChildren(allWinners[17].lowerChildId);

        assertTrue(
            ei.challengeManager.getEdge(allWinners[14].lowerChildId).status == EdgeStatus.Confirmed, "Edge confirmed"
        );
    }

    function testCanConfirmByOneStep() public {
        EdgeInitData memory ei = deployAndInit();

        (
            bytes32[] memory blockStates1,
            bytes32[] memory blockStates2,
            BisectionChildren[6] memory blockEdges1,
            BisectionChildren[6] memory blockEdges2
        ) = createEdgesAndBisectToFork(
            CreateEdgesBisectArgs(
                ei.challengeManager,
                EdgeType.Block,
                ei.a1,
                ei.a2,
                StateToolsLib.hash(ei.a1State),
                StateToolsLib.hash(ei.a2State),
                false,
                new bytes32[](0),
                new bytes32[](0)
            )
        );

        (
            bytes32[] memory bigStepStates1,
            bytes32[] memory bigStepStates2,
            BisectionChildren[6] memory bigStepEdges1,
            BisectionChildren[6] memory bigStepEdges2
        ) = createEdgesAndBisectToFork(
            CreateEdgesBisectArgs(
                ei.challengeManager,
                EdgeType.BigStep,
                blockEdges1[0].lowerChildId,
                blockEdges2[0].lowerChildId,
                blockStates1[1],
                blockStates2[1],
                false,
                ArrayUtilsLib.slice(blockStates1, 0, 2),
                ArrayUtilsLib.slice(blockStates2, 0, 2)
            )
        );

        (bytes32[] memory smallStepStates1,, BisectionChildren[6] memory smallStepEdges1,) = createEdgesAndBisectToFork(
            CreateEdgesBisectArgs(
                ei.challengeManager,
                EdgeType.SmallStep,
                bigStepEdges1[0].lowerChildId,
                bigStepEdges2[0].lowerChildId,
                bigStepStates1[1],
                bigStepStates2[1],
                false,
                ArrayUtilsLib.slice(bigStepStates1, 0, 2),
                ArrayUtilsLib.slice(bigStepStates2, 0, 2)
            )
        );

        vm.roll(challengePeriodBlock + 11);

        BisectionChildren[] memory allWinners =
            concat(concat(toDynamic(smallStepEdges1), toDynamic(bigStepEdges1)), toDynamic(blockEdges1));

        bytes32[] memory firstStates = new bytes32[](2);
        firstStates[0] = smallStepStates1[0];
        firstStates[1] = smallStepStates1[1];

        ei.challengeManager.confirmEdgeByOneStepProof(
            allWinners[0].lowerChildId,
            OneStepData({
                inboxMsgCountSeen: 7,
                inboxMsgCountSeenProof: abi.encode(genesisState.es),
                wasmModuleRoot: bytes32(0),
                wasmModuleRootProof: abi.encode(bytes32(0), genesisExecutionHash, keccak256(abi.encode(genesisState.es.globalState.u64Vals[0]))),
                beforeHash: firstStates[0],
                proof: abi.encodePacked(firstStates[1])
            }),
            ProofUtils.generateInclusionProof(ProofUtils.rehashed(genesisStates()), 0),
            ProofUtils.generateInclusionProof(ProofUtils.rehashed(firstStates), 1)
        );
        bytes32[] memory above = getAncestorsAbove(allWinners, 0);
        ei.challengeManager.confirmEdgeByTime(allWinners[0].upperChildId, above);

        ei.challengeManager.confirmEdgeByChildren(allWinners[1].lowerChildId);
        ei.challengeManager.confirmEdgeByTime(allWinners[1].upperChildId, getAncestorsAbove(allWinners, 1));

        ei.challengeManager.confirmEdgeByChildren(allWinners[2].lowerChildId);
        ei.challengeManager.confirmEdgeByTime(allWinners[2].upperChildId, getAncestorsAbove(allWinners, 2));

        ei.challengeManager.confirmEdgeByChildren(allWinners[3].lowerChildId);
        ei.challengeManager.confirmEdgeByTime(allWinners[3].upperChildId, getAncestorsAbove(allWinners, 3));

        ei.challengeManager.confirmEdgeByChildren(allWinners[4].lowerChildId);
        ei.challengeManager.confirmEdgeByTime(allWinners[4].upperChildId, getAncestorsAbove(allWinners, 4));

        ei.challengeManager.confirmEdgeByChildren(allWinners[5].lowerChildId);

        ei.challengeManager.confirmEdgeByClaim(allWinners[6].lowerChildId, allWinners[5].lowerChildId);
        ei.challengeManager.confirmEdgeByTime(allWinners[6].upperChildId, getAncestorsAbove(allWinners, 6));

        ei.challengeManager.confirmEdgeByChildren(allWinners[7].lowerChildId);
        ei.challengeManager.confirmEdgeByTime(allWinners[7].upperChildId, getAncestorsAbove(allWinners, 7));

        ei.challengeManager.confirmEdgeByChildren(allWinners[8].lowerChildId);
        ei.challengeManager.confirmEdgeByTime(allWinners[8].upperChildId, getAncestorsAbove(allWinners, 8));

        ei.challengeManager.confirmEdgeByChildren(allWinners[9].lowerChildId);
        ei.challengeManager.confirmEdgeByTime(allWinners[9].upperChildId, getAncestorsAbove(allWinners, 9));

        ei.challengeManager.confirmEdgeByChildren(allWinners[10].lowerChildId);
        ei.challengeManager.confirmEdgeByTime(allWinners[10].upperChildId, getAncestorsAbove(allWinners, 10));

        ei.challengeManager.confirmEdgeByChildren(allWinners[11].lowerChildId);

        ei.challengeManager.confirmEdgeByClaim(allWinners[12].lowerChildId, allWinners[11].lowerChildId);
        ei.challengeManager.confirmEdgeByTime(allWinners[12].upperChildId, getAncestorsAbove(allWinners, 12));

        ei.challengeManager.confirmEdgeByChildren(allWinners[13].lowerChildId);
        ei.challengeManager.confirmEdgeByTime(allWinners[13].upperChildId, getAncestorsAbove(allWinners, 13));

        ei.challengeManager.confirmEdgeByChildren(allWinners[14].lowerChildId);
        ei.challengeManager.confirmEdgeByTime(allWinners[14].upperChildId, getAncestorsAbove(allWinners, 14));

        ei.challengeManager.confirmEdgeByChildren(allWinners[15].lowerChildId);
        ei.challengeManager.confirmEdgeByTime(allWinners[15].upperChildId, getAncestorsAbove(allWinners, 15));

        ei.challengeManager.confirmEdgeByChildren(allWinners[16].lowerChildId);
        ei.challengeManager.confirmEdgeByTime(allWinners[16].upperChildId, getAncestorsAbove(allWinners, 16));

        ei.challengeManager.confirmEdgeByChildren(allWinners[17].lowerChildId);

        assertTrue(
            ei.challengeManager.getEdge(allWinners[17].lowerChildId).status == EdgeStatus.Confirmed, "Edge confirmed"
        );
    }

    function testGetPrevAssertionId() public {
        EdgeInitData memory ei = deployAndInit();

        (
            bytes32[] memory blockStates1,
            bytes32[] memory blockStates2,
            BisectionChildren[6] memory blockEdges1,
            BisectionChildren[6] memory blockEdges2
        ) = createEdgesAndBisectToFork(
            CreateEdgesBisectArgs(
                ei.challengeManager,
                EdgeType.Block,
                ei.a1,
                ei.a2,
                StateToolsLib.hash(ei.a1State),
                StateToolsLib.hash(ei.a2State),
                false,
                new bytes32[](0),
                new bytes32[](0)
            )
        );

        (
            bytes32[] memory bigStepStates1,
            bytes32[] memory bigStepStates2,
            BisectionChildren[6] memory bigStepEdges1,
            BisectionChildren[6] memory bigStepEdges2
        ) = createEdgesAndBisectToFork(
            CreateEdgesBisectArgs(
                ei.challengeManager,
                EdgeType.BigStep,
                blockEdges1[0].lowerChildId,
                blockEdges2[0].lowerChildId,
                blockStates1[1],
                blockStates2[1],
                false,
                ArrayUtilsLib.slice(blockStates1, 0, 2),
                ArrayUtilsLib.slice(blockStates2, 0, 2)
            )
        );

        (
            bytes32[] memory smallStepStates1,
            ,
            BisectionChildren[6] memory smallStepEdges1,
            BisectionChildren[6] memory smallStepEdges2
        ) = createEdgesAndBisectToFork(
            CreateEdgesBisectArgs(
                ei.challengeManager,
                EdgeType.SmallStep,
                bigStepEdges1[0].lowerChildId,
                bigStepEdges2[0].lowerChildId,
                bigStepStates1[1],
                bigStepStates2[1],
                false,
                ArrayUtilsLib.slice(bigStepStates1, 0, 2),
                ArrayUtilsLib.slice(bigStepStates2, 0, 2)
            )
        );

        for (uint256 i = 0; i < smallStepEdges1.length; i++) {
            bytes32 childId = smallStepEdges1[i].lowerChildId;
            assertEq(ei.challengeManager.getPrevAssertionId(childId), ei.genesis);
        }

        for (uint256 i = 0; i < smallStepEdges2.length; i++) {
            bytes32 childId = smallStepEdges2[i].lowerChildId;
            assertEq(ei.challengeManager.getPrevAssertionId(childId), ei.genesis);
        }

        for (uint256 i = 0; i < bigStepEdges1.length; i++) {
            bytes32 childId = bigStepEdges1[i].lowerChildId;
            assertEq(ei.challengeManager.getPrevAssertionId(childId), ei.genesis);
        }

        for (uint256 i = 0; i < bigStepEdges2.length; i++) {
            bytes32 childId = bigStepEdges2[i].lowerChildId;
            assertEq(ei.challengeManager.getPrevAssertionId(childId), ei.genesis);
        }

        for (uint256 i = 0; i < blockEdges1.length; i++) {
            bytes32 childId = blockEdges1[i].lowerChildId;
            assertEq(ei.challengeManager.getPrevAssertionId(childId), ei.genesis);
        }

        for (uint256 i = 0; i < blockEdges2.length; i++) {
            bytes32 childId = blockEdges2[i].lowerChildId;
            assertEq(ei.challengeManager.getPrevAssertionId(childId), ei.genesis);
        }
    }
}<|MERGE_RESOLUTION|>--- conflicted
+++ resolved
@@ -24,10 +24,8 @@
     bytes32 genesisBlockHash = rand.hash();
     State genesisState = StateToolsLib.randomState(rand, 4, genesisBlockHash, MachineStatus.FINISHED);
     bytes32 genesisStateHash = StateToolsLib.hash(genesisState);
-    bytes32 genesisExecutionHash = RollupLib.executionHash(AssertionInputs({
-        beforeState: genesisState.es,
-        afterState: genesisState.es
-    }));
+    bytes32 genesisExecutionHash =
+        RollupLib.executionHash(AssertionInputs({beforeState: genesisState.es, afterState: genesisState.es}));
 
     function genesisStates() internal view returns (bytes32[] memory) {
         bytes32[] memory genStates = new bytes32[](1);
@@ -61,7 +59,6 @@
 
     function deploy() internal returns (MockAssertionChain, EdgeChallengeManager, bytes32) {
         MockAssertionChain assertionChain = new MockAssertionChain();
-<<<<<<< HEAD
         EdgeChallengeManager challengeManagerTemplate = new EdgeChallengeManager();
         EdgeChallengeManager challengeManager = EdgeChallengeManager(
             address(
@@ -72,13 +69,10 @@
                 )
             )
         );
-        challengeManager.initialize(assertionChain, challengePeriodSec, new MockOneStepProofEntry());
-=======
-        EdgeChallengeManager challengeManager =
-            new EdgeChallengeManager(assertionChain, challengePeriodBlock, new MockOneStepProofEntry());
->>>>>>> db68e809
-
-        bytes32 genesis = assertionChain.addAssertionUnsafe(0, genesisHeight, inboxMsgCountGenesis, genesisState, genesisState, 0);
+        challengeManager.initialize(assertionChain, challengePeriodBlock, new MockOneStepProofEntry());
+
+        bytes32 genesis =
+            assertionChain.addAssertionUnsafe(0, genesisHeight, inboxMsgCountGenesis, genesisState, genesisState, 0);
         return (assertionChain, challengeManager, genesis);
     }
 
@@ -95,19 +89,12 @@
     function deployAndInit() internal returns (EdgeInitData memory) {
         (MockAssertionChain assertionChain, EdgeChallengeManager challengeManager, bytes32 genesis) = deploy();
 
-<<<<<<< HEAD
         State memory a1State = StateToolsLib.randomState(
-            rand, GlobalStateLib.getInboxPosition(genesisState.es.globalState), h1, MachineStatus.RUNNING
+            rand, GlobalStateLib.getInboxPosition(genesisState.es.globalState), h1, MachineStatus.FINISHED
         );
         State memory a2State = StateToolsLib.randomState(
-            rand, GlobalStateLib.getInboxPosition(genesisState.es.globalState), h2, MachineStatus.RUNNING
-        );
-=======
-        State memory a1State =
-            StateToolsLib.randomState(rand, GlobalStateLib.getInboxPosition(genesisState.es.globalState), h1, MachineStatus.FINISHED);
-        State memory a2State =
-            StateToolsLib.randomState(rand, GlobalStateLib.getInboxPosition(genesisState.es.globalState), h2, MachineStatus.FINISHED);
->>>>>>> db68e809
+            rand, GlobalStateLib.getInboxPosition(genesisState.es.globalState), h2, MachineStatus.FINISHED
+        );
 
         // add one since heights are zero indexed in the history states
         bytes32 a1 = assertionChain.addAssertion(
@@ -131,14 +118,9 @@
     function testRevertBlockNoFork() public {
         (MockAssertionChain assertionChain, EdgeChallengeManager challengeManager, bytes32 genesis) = deploy();
 
-<<<<<<< HEAD
         State memory a1State = StateToolsLib.randomState(
-            rand, GlobalStateLib.getInboxPosition(genesisState.es.globalState), h1, MachineStatus.RUNNING
-        );
-=======
-        State memory a1State =
-            StateToolsLib.randomState(rand, GlobalStateLib.getInboxPosition(genesisState.es.globalState), h1, MachineStatus.FINISHED);
->>>>>>> db68e809
+            rand, GlobalStateLib.getInboxPosition(genesisState.es.globalState), h1, MachineStatus.FINISHED
+        );
 
         bytes32 a1 = assertionChain.addAssertion(
             genesis, genesisHeight + height1, inboxMsgCountAssertion, genesisState, a1State, 0
@@ -185,32 +167,6 @@
         );
     }
 
-<<<<<<< HEAD
-    // CHRIS: TODO: put this back in?
-    // function testRevertBlockInvalidHistroy() public {
-    //     EdgeInitData memory ei = deployAndInit();
-
-    //     (bytes32[] memory states, bytes32[] memory exp) =
-    //         appendRandomStatesBetween(genesisStates(), StateToolsLib.hash(ei.a1State), height1);
-
-    //     vm.expectRevert("Start history root does not match previous assertion");
-    //     bytes32 edgeId = ei.challengeManager.createLayerZeroEdge(
-    //         CreateEdgeArgs({
-    //             edgeType: EdgeType.Block,
-    //             endHistoryRoot: MerkleTreeLib.root(exp),
-    //             endHeight: height1,
-    //             claimId: ei.a1
-    //         }),
-    //         abi.encode(
-    //             ProofUtils.expansionFromLeaves(states, 0, 1),
-    //             ProofUtils.generatePrefixProof(1, ArrayUtilsLib.slice(states, 1, states.length))
-    //         ),
-    //         abi.encode(ProofUtils.generateInclusionProof(ProofUtils.rehashed(states), states.length - 1))
-    //     );
-    // }
-
-=======
->>>>>>> db68e809
     function testRevertBlockNoProof() public {
         EdgeInitData memory ei = deployAndInit();
 
@@ -736,49 +692,6 @@
         );
     }
 
-<<<<<<< HEAD
-    // CHRIS: TODO: uncomment if we decide to keep the time check
-    // function testRevertSubChallengeExpired() public {
-    //     EdgeInitData memory ei = deployAndInit();
-
-    //     (bytes32[] memory states1,, BisectionChildren[6] memory edges1,) = createEdgesAndBisectToFork(
-    //         CreateEdgesBisectArgs(
-    //             ei.challengeManager,
-    //             EdgeType.Block,
-    //             ei.a1,
-    //             ei.a2,
-    //             StateToolsLib.hash(ei.a1State),
-    //             StateToolsLib.hash(ei.a2State),
-    //             false,
-    //             new bytes32[](0),
-    //             new bytes32[](0)
-    //         )
-    //     );
-
-    //     (bytes32[] memory bigStepStates, bytes32[] memory bigStepExp) =
-    //         appendRandomStatesBetween(genesisStates(), states1[1], height1);
-
-    //     vm.warp(block.timestamp + challengePeriodSec);
-    //     vm.expectRevert("Challenge period has expired");
-    //     ei.challengeManager.createLayerZeroEdge(
-    //         CreateEdgeArgs({
-    //             edgeType: EdgeType.BigStep,
-    //
-
-    //             endHistoryRoot: MerkleTreeLib.root(bigStepExp),
-    //             endHeight: height1,
-    //             claimId: edges1[0].lowerChildId
-    //         }),
-    //         abi.encode(
-    //             ProofUtils.expansionFromLeaves(bigStepStates, 0, 1),
-    //             ProofUtils.generatePrefixProof(1, ArrayUtilsLib.slice(bigStepStates, 1, bigStepStates.length))
-    //         ),
-    //         generateEdgeProof(states1, bigStepStates)
-    //     );
-    // }
-
-=======
->>>>>>> db68e809
     function testRevertBigStepInvalidHeight() public {
         EdgeInitData memory ei = deployAndInit();
 
@@ -1389,7 +1302,9 @@
                 inboxMsgCountSeen: 7,
                 inboxMsgCountSeenProof: abi.encode(genesisState.es),
                 wasmModuleRoot: bytes32(0),
-                wasmModuleRootProof: abi.encode(bytes32(0), genesisExecutionHash, keccak256(abi.encode(genesisState.es.globalState.u64Vals[0]))),
+                wasmModuleRootProof: abi.encode(
+                    bytes32(0), genesisExecutionHash, keccak256(abi.encode(genesisState.es.globalState.u64Vals[0]))
+                    ),
                 beforeHash: firstStates[0],
                 proof: abi.encodePacked(firstStates[1])
             }),
