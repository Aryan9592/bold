package validator

import (
	"context"
	"fmt"
	"sync"
	"time"

	"github.com/OffchainLabs/challenge-protocol-v2/protocol"
	solimpl "github.com/OffchainLabs/challenge-protocol-v2/protocol/sol-implementation"
	"github.com/OffchainLabs/challenge-protocol-v2/solgen/go/challengeV2gen"
	"github.com/OffchainLabs/challenge-protocol-v2/solgen/go/rollupgen"
	statemanager "github.com/OffchainLabs/challenge-protocol-v2/state-manager"
	"github.com/OffchainLabs/challenge-protocol-v2/util"
	"github.com/ethereum/go-ethereum/accounts/abi/bind"
	"github.com/ethereum/go-ethereum/common"
	"github.com/pkg/errors"
	"github.com/sirupsen/logrus"
)

const defaultCreateLeafInterval = time.Second * 5

var log = logrus.WithField("prefix", "validator")

type Opt = func(val *Validator)

// Validator defines a validator client instances in the assertion protocol, which will be
// an active participant in interacting with the on-chain contracts.
type Validator struct {
	chain                                  protocol.Protocol
	chalManagerAddr                        common.Address
	rollupAddr                             common.Address
	rollup                                 *rollupgen.RollupCore
	rollupFilterer                         *rollupgen.RollupCoreFilterer
	chalManager                            *challengeV2gen.ChallengeManagerImplFilterer
	backend                                bind.ContractBackend
	stateManager                           statemanager.Manager
	address                                common.Address
	name                                   string
	knownValidatorNames                    map[common.Address]string
	createdAssertions                      map[common.Hash]protocol.Assertion
	assertionsLock                         sync.RWMutex
	sequenceNumbersByParentStateCommitment map[common.Hash][]protocol.AssertionSequenceNumber
	assertions                             map[protocol.AssertionSequenceNumber]protocol.Assertion
	leavesLock                             sync.RWMutex
	createLeafInterval                     time.Duration
	chaosMonkeyProbability                 float64
	disableLeafCreation                    bool
	timeRef                                util.TimeReference
	challengeVertexWakeInterval            time.Duration
	newAssertionCheckInterval              time.Duration
}

// WithChaosMonkeyProbability adds a probability a validator will take
// irrational or chaotic actions during challenges.
func WithChaosMonkeyProbability(p float64) Opt {
	return func(val *Validator) {
		val.chaosMonkeyProbability = p
	}
}

// WithName is a human-readable identifier for this validator client for logging purposes.
func WithName(name string) Opt {
	return func(val *Validator) {
		val.name = name
	}
}

// WithAddress gives a staker address to the validator.
func WithAddress(addr common.Address) Opt {
	return func(val *Validator) {
		val.address = addr
	}
}

// WithKnownValidators provides a map of known validator names by address for
// cleaner and more understandable logging.
func WithKnownValidators(vals map[common.Address]string) Opt {
	return func(val *Validator) {
		val.knownValidatorNames = vals
	}
}

// WithCreateLeafEvery sets a parameter that tells the validator when to initiate leaf creation.
func WithCreateLeafEvery(d time.Duration) Opt {
	return func(val *Validator) {
		val.createLeafInterval = d
	}
}

// WithTimeReference adds a time reference interface to the validator.
func WithTimeReference(ref util.TimeReference) Opt {
	return func(val *Validator) {
		val.timeRef = ref
	}
}

// WithChallengeVertexWakeInterval specifies how often each challenge vertex goroutine will
// act on its responsibilites.
func WithChallengeVertexWakeInterval(d time.Duration) Opt {
	return func(val *Validator) {
		val.challengeVertexWakeInterval = d
	}
}

// WithNewAssertionCheckInterval specifies how often handle assertions goroutine will
// act on its responsibilites.
func WithNewAssertionCheckInterval(d time.Duration) Opt {
	return func(val *Validator) {
		val.newAssertionCheckInterval = d
	}
}

// WithDisableLeafCreation disables scheduled, background submission of assertions to the protocol in the validator.
// Useful for testing.
func WithDisableLeafCreation() Opt {
	return func(val *Validator) {
		val.disableLeafCreation = true
	}
}

// New sets up a validator client instances provided a protocol, state manager,
// and additional options.
func New(
	ctx context.Context,
	chain protocol.Protocol,
	backend bind.ContractBackend,
	stateManager statemanager.Manager,
	rollupAddr common.Address,
	opts ...Opt,
) (*Validator, error) {
	v := &Validator{
		backend:                                backend,
		chain:                                  chain,
		stateManager:                           stateManager,
		address:                                common.Address{},
		createLeafInterval:                     defaultCreateLeafInterval,
		createdAssertions:                      make(map[common.Hash]protocol.Assertion),
		sequenceNumbersByParentStateCommitment: make(map[common.Hash][]protocol.AssertionSequenceNumber),
		assertions:                             make(map[protocol.AssertionSequenceNumber]protocol.Assertion),
		timeRef:                                util.NewRealTimeReference(),
		rollupAddr:                             rollupAddr,
		challengeVertexWakeInterval:            time.Millisecond * 100,
		newAssertionCheckInterval:              time.Second,
	}
	for _, o := range opts {
		o(v)
	}
	var chalManagerAddr common.Address
	var genesis protocol.Assertion
	if err := v.chain.Call(func(tx protocol.ActiveTx) error {
		genesisAssertion, err := v.chain.AssertionBySequenceNum(ctx, tx, 0)
		if err != nil {
			return err
		}
		chalManager, err := v.chain.CurrentChallengeManager(ctx, tx)
		if err != nil {
			return err
		}
		chalManagerAddr = chalManager.Address()
		genesis = genesisAssertion
		return nil
	}); err != nil {
		return nil, err
	}
	rollup, err := rollupgen.NewRollupCore(rollupAddr, backend)
	if err != nil {
		return nil, err
	}
	rollupFilterer, err := rollupgen.NewRollupCoreFilterer(rollupAddr, backend)
	if err != nil {
		return nil, err
	}
	chalManager, err := challengeV2gen.NewChallengeManagerImplFilterer(chalManagerAddr, backend)
	if err != nil {
		return nil, err
	}
	v.rollup = rollup
	v.rollupFilterer = rollupFilterer
	v.assertions[0] = genesis
	v.chalManagerAddr = chalManagerAddr
	v.chalManager = chalManager
	return v, nil
}

<<<<<<< HEAD
func (v *Validator) Start(ctx context.Context) {
	go v.handleChallengeEvents(ctx)
	go v.pollForAssertions(ctx)
=======
func (v *Validator) Start(ctx context.Context, tx protocol.ActiveTx) {
	go v.handleChallengeEvents(ctx, tx)
	v.StopWaiter.Start(ctx, v)
	v.CallIteratively(func(ctxInternal context.Context) time.Duration {
		return v.handleAssertions(ctxInternal, tx)
	})
>>>>>>> 49c38287
	if !v.disableLeafCreation {
		go v.prepareLeafCreationPeriodically(ctx)
	}
	log.WithField(
		"address",
		v.address.Hex(),
	).Info("Started validator client")
}

func (v *Validator) prepareLeafCreationPeriodically(ctx context.Context) {
	ticker := time.NewTicker(v.createLeafInterval)
	defer ticker.Stop()
	for {
		select {
		case <-ticker.C:
			leaf, err := v.SubmitLeafCreation(ctx)
			if err != nil {
				log.WithError(err).Error("Could not submit leaf to protocol")
				continue
			}
			go v.confirmLeafAfterChallengePeriod(ctx, leaf)
		case <-ctx.Done():
			return
		}
	}
}

// TODO: Include leaf creation validity conditions which are more complex than this.
// For example, a validator must include messages from the inbox that were not included
// by the last validator in the last leaf's creation.
func (v *Validator) SubmitLeafCreation(ctx context.Context) (protocol.Assertion, error) {
	// Ensure that we only build on a valid parent from this validator's perspective.
	// the validator should also have ready access to historical commitments to make sure it can select
	// the valid parent based on its commitment state root.
	parentAssertionSeq, err := v.findLatestValidAssertion(ctx)
	if err != nil {
		return nil, err
	}
	var parentAssertion protocol.Assertion
	if err = v.chain.Call(func(tx protocol.ActiveTx) error {
		parentAssertion, err = v.chain.AssertionBySequenceNum(ctx, tx, parentAssertionSeq)
		if err != nil {
			return err
		}
		return nil
	}); err != nil {
		return nil, err
	}
	parentAssertionHeight, err := parentAssertion.Height()
	if err != nil {
		return nil, err
	}
	assertionToCreate, err := v.stateManager.LatestAssertionCreationData(ctx, parentAssertionHeight)
	if err != nil {
		return nil, err
	}
	var leaf protocol.Assertion
	err = v.chain.Tx(func(tx protocol.ActiveTx) error {
		leaf, err = v.chain.CreateAssertion(
			ctx,
			tx,
			assertionToCreate.Height,
			parentAssertionSeq,
			assertionToCreate.PreState,
			assertionToCreate.PostState,
			assertionToCreate.InboxMaxCount,
		)
		if err != nil {
			return err
		}
		return nil
	})
	switch {
	case errors.Is(err, solimpl.ErrAlreadyExists):
		return nil, errors.Wrap(err, "assertion already exists, unable to create new leaf")
	case err != nil:
		return nil, err
	}
	parentAssertionStateHash, err := parentAssertion.StateHash()
	if err != nil {
		return nil, err
	}
	leafStateHash, err := leaf.StateHash()
	if err != nil {
		return nil, err
	}
	leafHeight, err := leaf.Height()
	if err != nil {
		return nil, err
	}
	logFields := logrus.Fields{
		"name":               v.name,
		"parentHeight":       fmt.Sprintf("%+v", parentAssertionHeight),
		"parentStateHash":    fmt.Sprintf("%#x", parentAssertionStateHash),
		"assertionHeight":    leafHeight,
		"assertionStateHash": fmt.Sprintf("%#x", leafStateHash),
	}
	log.WithFields(logFields).Info("Submitted assertion")

	// Keep track of the created assertion locally.
	// TODO: Get the event from the chain instead, by using logs from the receipt.
	v.assertionsLock.Lock()
	// TODO: Store a more minimal struct, with only what we need.
	v.assertions[leaf.SeqNum()] = leaf
	v.sequenceNumbersByParentStateCommitment[parentAssertionStateHash] = append(
		v.sequenceNumbersByParentStateCommitment[parentAssertionStateHash],
		leaf.SeqNum(),
	)
	v.assertionsLock.Unlock()

	v.leavesLock.Lock()
	v.createdAssertions[leafStateHash] = leaf
	v.leavesLock.Unlock()
	return leaf, nil
}

// Finds the latest valid assertion sequence num a validator should build their new leaves upon. This walks
// down from the number of assertions in the protocol down until it finds
// an assertion that we have a state commitment for.
func (v *Validator) findLatestValidAssertion(ctx context.Context) (protocol.AssertionSequenceNumber, error) {
	var numAssertions uint64
	var latestConfirmed protocol.AssertionSequenceNumber
	var err error
	if err = v.chain.Call(func(tx protocol.ActiveTx) error {
		numAssertions, err = v.chain.NumAssertions(ctx, tx)
		if err != nil {
			return err
		}
		latestConfirmedFetched, err2 := v.chain.LatestConfirmed(ctx, tx)
		if err2 != nil {
			return err2
		}
		latestConfirmed = latestConfirmedFetched.SeqNum()
		return nil
	}); err != nil {
		return 0, err
	}
	v.assertionsLock.RLock()
	defer v.assertionsLock.RUnlock()
	for s := protocol.AssertionSequenceNumber(numAssertions); s > latestConfirmed; s-- {
		a, ok := v.assertions[s]
		if !ok {
			continue
		}
		height, err := a.Height()
		if err != nil {
			return 0, err
		}
		stateHash, err := a.StateHash()
		if err != nil {
			return 0, err
		}
		if v.stateManager.HasStateCommitment(ctx, util.StateCommitment{
			Height:    height,
			StateRoot: stateHash,
		}) {
			return a.SeqNum(), nil
		}
	}
	return latestConfirmed, nil
}

// For a leaf created by a validator, we confirm the leaf has no rival after the challenge deadline has passed.
// This function is meant to be ran as a goroutine for each leaf created by the validator.
func (v *Validator) confirmLeafAfterChallengePeriod(ctx context.Context, leaf protocol.Assertion) {
	var chalPeriod time.Duration
	if err := v.chain.Call(func(tx protocol.ActiveTx) error {
		manager, err := v.chain.CurrentChallengeManager(ctx, tx)
		if err != nil {
			return err
		}
		challengePeriodLength, err2 := manager.ChallengePeriodSeconds(ctx, tx)
		if err2 != nil {
			return err2
		}
		chalPeriod = challengePeriodLength
		return nil
	}); err != nil {
		panic(err)
	}
	ctx, cancel := context.WithDeadline(context.Background(), time.Now().Add(chalPeriod))
	defer cancel()

	// TODO: Handle validator process dying here.
	<-ctx.Done()
	leafHeight, err := leaf.Height()
	if err != nil {
		panic(err)
	}
	logFields := logrus.Fields{
		"height":      leafHeight,
		"sequenceNum": leaf.SeqNum(),
	}
	if err := v.chain.Tx(func(tx protocol.ActiveTx) error {
		// TODO: Add fields.
		return v.chain.Confirm(ctx, tx, common.Hash{}, common.Hash{})
	}); err != nil {
		log.WithError(err).WithFields(logFields).Warn("Could not confirm that created leaf had no rival")
		return
	}
	log.WithFields(logFields).Info("Confirmed leaf passed challenge period successfully on-chain")
}

// Processes new leaf creation events from the protocol that were not initiated by self.
func (v *Validator) onLeafCreated(
	ctx context.Context,
	tx protocol.ActiveTx,
	assertion protocol.Assertion,
) error {
	assertionStateHash, err := assertion.StateHash()
	if err != nil {
		return err
	}
	assertionHeight, err := assertion.Height()
	if err != nil {
		return err
	}
	log.WithFields(logrus.Fields{
		"name":      v.name,
		"stateHash": fmt.Sprintf("%#x", assertionStateHash),
		"height":    assertionHeight,
	}).Info("New assertion appended to protocol")
	// Detect if there is a fork, then decide if we want to challenge.
	// We check if the parent assertion has > 1 child.
	v.assertionsLock.Lock()
	// Keep track of the created assertion locally.
	v.assertions[assertion.SeqNum()] = assertion
	v.assertionsLock.Unlock()

	// Keep track of assertions by parent state root to more easily detect forks.
	var prev protocol.Assertion
	if err = v.chain.Call(func(tx protocol.ActiveTx) error {
		var assertionPrevSeqNum protocol.AssertionSequenceNumber
		assertionPrevSeqNum, err = assertion.PrevSeqNum()
		if err != nil {
			return err
		}
		var prevAssertion protocol.Assertion
		prevAssertion, err = v.chain.AssertionBySequenceNum(ctx, tx, assertionPrevSeqNum)
		if err != nil {
			return err
		}
		prev = prevAssertion
		return nil
	}); err != nil {
		return err
	}

	v.assertionsLock.Lock()
	key, err := prev.StateHash()
	if err != nil {
		return err
	}
	v.sequenceNumbersByParentStateCommitment[key] = append(
		v.sequenceNumbersByParentStateCommitment[key],
		assertion.SeqNum(),
	)
	hasForked := len(v.sequenceNumbersByParentStateCommitment[key]) > 1
	v.assertionsLock.Unlock()

	// If this leaf's creation has not triggered fork, we have nothing else to do.
	if !hasForked {
		log.Info("No fork detected in assertion tree upon leaf creation")
		return nil
	}

	return v.challengeAssertion(ctx, tx, assertion)
}

func isFromSelf(self, staker common.Address) bool {
	return self == staker
}<|MERGE_RESOLUTION|>--- conflicted
+++ resolved
@@ -183,18 +183,9 @@
 	return v, nil
 }
 
-<<<<<<< HEAD
 func (v *Validator) Start(ctx context.Context) {
 	go v.handleChallengeEvents(ctx)
 	go v.pollForAssertions(ctx)
-=======
-func (v *Validator) Start(ctx context.Context, tx protocol.ActiveTx) {
-	go v.handleChallengeEvents(ctx, tx)
-	v.StopWaiter.Start(ctx, v)
-	v.CallIteratively(func(ctxInternal context.Context) time.Duration {
-		return v.handleAssertions(ctxInternal, tx)
-	})
->>>>>>> 49c38287
 	if !v.disableLeafCreation {
 		go v.prepareLeafCreationPeriodically(ctx)
 	}
