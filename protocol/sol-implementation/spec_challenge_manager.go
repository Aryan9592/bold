package solimpl

import (
	"context"
<<<<<<< HEAD
	"strings"
	"time"

	"fmt"
	"math/big"

=======
	"math/big"
	"time"

	"fmt"
>>>>>>> 47f672c5
	"github.com/OffchainLabs/challenge-protocol-v2/protocol"
	"github.com/OffchainLabs/challenge-protocol-v2/solgen/go/challengeV2gen"
	"github.com/OffchainLabs/challenge-protocol-v2/util"
	"github.com/ethereum/go-ethereum/accounts/abi/bind"
	"github.com/ethereum/go-ethereum/common"
	"github.com/ethereum/go-ethereum/core/types"
	"github.com/offchainlabs/nitro/util/headerreader"
	"github.com/pkg/errors"
)

type SpecEdge struct {
	id         [32]byte
	manager    *SpecChallengeManager
	miniStaker util.Option[common.Address]
	inner      challengeV2gen.ChallengeEdge
}

func (e *SpecEdge) Id() protocol.EdgeId {
	return e.id
}

func (e *SpecEdge) GetType() protocol.EdgeType {
	return protocol.EdgeType(e.inner.EType)
}

func (e *SpecEdge) MiniStaker() util.Option[common.Address] {
	return e.miniStaker
}

func (e *SpecEdge) StartCommitment() (protocol.Height, common.Hash) {
	return protocol.Height(e.inner.StartHeight.Uint64()), e.inner.StartHistoryRoot
}

func (e *SpecEdge) EndCommitment() (protocol.Height, common.Hash) {
	return protocol.Height(e.inner.EndHeight.Uint64()), e.inner.EndHistoryRoot
}

func (e *SpecEdge) PresumptiveTimer(ctx context.Context) (uint64, error) {
	timer, err := e.manager.caller.GetCurrentPsTimer(e.manager.callOpts, e.id)
	if err != nil {
		return 0, err
	}
	return timer.Uint64(), nil
}

func (e *SpecEdge) IsPresumptive(ctx context.Context) (bool, error) {
	return e.manager.caller.IsPresumptive(e.manager.callOpts, e.id)
}

func (e *SpecEdge) Status(ctx context.Context) (protocol.EdgeStatus, error) {
	edge, err := e.manager.caller.GetEdge(e.manager.callOpts, e.id)
	if err != nil {
		return 0, err
	}
	return protocol.EdgeStatus(edge.Status), nil
}

func (e *SpecEdge) IsOneStepForkSource(ctx context.Context) (bool, error) {
	ok, err := e.manager.caller.IsAtOneStepFork(e.manager.callOpts, e.id)
	if err != nil {
		errS := err.Error()
		switch {
		case strings.Contains(errS, "not length 1"):
			return false, nil
		default:
			return false, err
		}
	}
	return ok, nil
}

func (e *SpecEdge) Bisect(
	ctx context.Context,
	prefixHistoryRoot common.Hash,
	prefixProof []byte,
) (protocol.SpecEdge, protocol.SpecEdge, error) {
	_, err := transact(ctx, e.manager.backend, e.manager.reader, func() (*types.Transaction, error) {
		return e.manager.writer.BisectEdge(e.manager.txOpts, e.id, prefixHistoryRoot, prefixProof)
	})
	if err != nil {
		return nil, nil, err
	}
	someEdge, err := e.manager.GetEdge(ctx, e.id)
	if err != nil {
		return nil, nil, err
	}
	if someEdge.IsNone() {
		return nil, nil, errors.New("could not refresh edge after bisecting, got empty result")
	}
	edge, ok := someEdge.Unwrap().(*SpecEdge)
	if !ok {
		return nil, nil, errors.New("not a *SpecEdge")
	}
	// Refresh the edge.
	e = edge
	someLowerChild, err := e.manager.GetEdge(ctx, e.inner.LowerChildId)
	if err != nil {
		return nil, nil, err
	}
	someUpperChild, err := e.manager.GetEdge(ctx, e.inner.UpperChildId)
	if err != nil {
		return nil, nil, err
	}
	if someLowerChild.IsNone() || someUpperChild.IsNone() {
		return nil, nil, errors.New("expected edge to have children post-bisection, but has none")
	}
	return someLowerChild.Unwrap(), someUpperChild.Unwrap(), nil
}

func (e *SpecEdge) ConfirmByTimer(ctx context.Context, ancestorIds []protocol.EdgeId) error {
	ancestors := make([][32]byte, len(ancestorIds))
	for i, r := range ancestorIds {
		ancestors[i] = r
	}
	_, err := transact(ctx, e.manager.backend, e.manager.reader, func() (*types.Transaction, error) {
		return e.manager.writer.ConfirmEdgeByTimer(e.manager.txOpts, e.id, ancestors)
	})
	return err
}

func (e *SpecEdge) ConfirmByClaim(ctx context.Context, claimId protocol.ClaimId) error {
	// TODO: Add in fields.
	_, err := transact(ctx, e.manager.backend, e.manager.reader, func() (*types.Transaction, error) {
		return e.manager.writer.ConfirmEdgeByClaim(e.manager.txOpts, e.id, claimId)
	})
	return err
}

func (e *SpecEdge) ConfirmByOneStepProof(ctx context.Context) error {
	_, err := transact(ctx, e.manager.backend, e.manager.reader, func() (*types.Transaction, error) {
		return e.manager.writer.ConfirmEdgeByOneStepProof(
			e.manager.txOpts,
			e.id,
			// TODO: Fill in.
			challengeV2gen.OneStepData{},
			// TODO: Add pre/post proofs.
			nil,
			nil,
		)
	})
	return err
}

// TopLevelClaimHeight gets the height at the BlockChallenge level that originated a subchallenge.
<<<<<<< HEAD
// For example, if two validators open a subchallenge S at edge A in a BlockChallenge, the TopLevelClaimHeight of S
// is the start height of A. If two validators open a subchallenge S' at edge B in BigStepChallenge, the TopLevelClaimHeight
// is the start height of A.
func (e *SpecEdge) TopLevelClaimHeight(ctx context.Context) (protocol.Height, error) {
	switch e.GetType() {
	case protocol.BigStepChallengeEdge:
		rivalId, err := e.manager.caller.FirstRival(e.manager.callOpts, e.inner.OriginId)
		if err != nil {
			return 0, err
		}
		blockChallengeOneStepForkSource, err := e.manager.GetEdge(ctx, rivalId)
		if err != nil {
			return 0, errors.Wrapf(err, "block challenge one step fork source does not exist %#x", e.inner.ClaimEdgeId)
		}
=======
// For example, if two validators open a subchallenge S at edge A in a BlockChallenge, the TopLevelClaimHeight of S is the height of A.
// If two validators open a subchallenge S' at edge B in BigStepChallenge, the TopLevelClaimHeight
// is the height of A.
func (e *SpecEdge) TopLevelClaimHeight(ctx context.Context) (protocol.Height, error) {
	switch e.GetType() {
	case protocol.BigStepChallengeEdge:
		blockChallengeOneStepForkSource, err := e.manager.GetEdge(ctx, e.inner.ClaimEdgeId)
		if err != nil {
			return 0, err
		}
>>>>>>> 47f672c5
		if blockChallengeOneStepForkSource.IsNone() {
			return 0, errors.New("source edge is none")
		}
		startHeight, _ := blockChallengeOneStepForkSource.Unwrap().StartCommitment()
		return startHeight, nil
	case protocol.SmallStepChallengeEdge:
<<<<<<< HEAD
		rivalId, err := e.manager.caller.FirstRival(e.manager.callOpts, e.inner.OriginId)
		if err != nil {
			return 0, err
		}
		bigStepChallengeOneStepForkSource, err := e.manager.GetEdge(ctx, rivalId)
		if err != nil {
			return 0, errors.Wrap(err, "big step challenge one step fork source does not exist")
		}
=======
		bigStepChallengeOneStepForkSource, err := e.manager.GetEdge(ctx, e.inner.ClaimEdgeId)
		if err != nil {
			return 0, err
		}
>>>>>>> 47f672c5
		if bigStepChallengeOneStepForkSource.IsNone() {
			return 0, errors.New("source edge is none")
		}
		bigStepEdge, ok := bigStepChallengeOneStepForkSource.Unwrap().(*SpecEdge)
		if !ok {
			return 0, errors.New("not *SpecEdge")
		}
<<<<<<< HEAD
		rivalId, err = e.manager.caller.FirstRival(e.manager.callOpts, bigStepEdge.inner.OriginId)
		if err != nil {
			return 0, err
		}
		blockChallengeOneStepForkSource, err := e.manager.GetEdge(ctx, rivalId)
		if err != nil {
			return 0, errors.Wrap(err, "block challenge one step fork source does not exist")
		}
=======
		blockChallengeOneStepForkSource, err := e.manager.GetEdge(ctx, bigStepEdge.inner.ClaimEdgeId)
		if err != nil {
			return 0, err
		}
>>>>>>> 47f672c5
		if blockChallengeOneStepForkSource.IsNone() {
			return 0, errors.New("source edge is none")
		}
		startHeight, _ := blockChallengeOneStepForkSource.Unwrap().StartCommitment()
		return startHeight, nil
	default:
<<<<<<< HEAD
		startHeight, _ := e.StartCommitment()
		return startHeight, nil
=======
		return 0, errors.New("not a subchallenge")
>>>>>>> 47f672c5
	}
}

// ChallengeManager --
type SpecChallengeManager struct {
	addr           common.Address
	backend        ChainBackend
	assertionChain *AssertionChain
	reader         *headerreader.HeaderReader
	callOpts       *bind.CallOpts
	txOpts         *bind.TransactOpts
	caller         *challengeV2gen.EdgeChallengeManagerCaller
	writer         *challengeV2gen.EdgeChallengeManagerTransactor
	filterer       *challengeV2gen.EdgeChallengeManagerFilterer
}

// NewSpecChallengeManager returns an instance of the spec challenge manager
// used by the assertion chain.
func NewSpecChallengeManager(
	ctx context.Context,
	addr common.Address,
	assertionChain *AssertionChain,
	backend ChainBackend,
	reader *headerreader.HeaderReader,
	callOpts *bind.CallOpts,
	txOpts *bind.TransactOpts,
) (protocol.SpecChallengeManager, error) {
	managerBinding, err := challengeV2gen.NewEdgeChallengeManager(addr, backend)
	if err != nil {
		return nil, err
	}
	return &SpecChallengeManager{
		addr:           addr,
		assertionChain: assertionChain,
		backend:        backend,
		reader:         reader,
		callOpts:       callOpts,
		txOpts:         txOpts,
		caller:         &managerBinding.EdgeChallengeManagerCaller,
		writer:         &managerBinding.EdgeChallengeManagerTransactor,
		filterer:       &managerBinding.EdgeChallengeManagerFilterer,
	}, nil
}

func (cm *SpecChallengeManager) Address() common.Address {
	return cm.addr
}

// Duration of the challenge period.
func (cm *SpecChallengeManager) ChallengePeriodSeconds(
	ctx context.Context,
) (time.Duration, error) {
	res, err := cm.caller.ChallengePeriodSec(cm.callOpts)
	if err != nil {
		return time.Second, err
	}
	return time.Second * time.Duration(res.Uint64()), nil
}

// Gets an edge by its hash.
func (cm *SpecChallengeManager) GetEdge(
	ctx context.Context,
	edgeId protocol.EdgeId,
) (util.Option[protocol.SpecEdge], error) {
	edge, err := cm.caller.GetEdge(cm.callOpts, edgeId)
	if err != nil {
		return util.None[protocol.SpecEdge](), err
	}
	miniStaker := util.None[common.Address]()
	if edge.Staker != (common.Address{}) {
		miniStaker = util.Some(edge.Staker)
	}
	return util.Some(protocol.SpecEdge(&SpecEdge{
		id:         edgeId,
		manager:    cm,
		inner:      edge,
		miniStaker: miniStaker,
	})), nil
}

// Calculates an edge hash given its challenge id, start history, and end history.
func (cm *SpecChallengeManager) CalculateMutualId(
	ctx context.Context,
	edgeType protocol.EdgeType,
	originId protocol.OriginId,
	startHeight protocol.Height,
	startHistoryRoot common.Hash,
	endHeight protocol.Height,
) (protocol.MutualId, error) {
	return cm.caller.CalculateMutualId(
		cm.callOpts,
		uint8(edgeType),
		originId,
		big.NewInt(int64(startHeight)),
		startHistoryRoot,
		big.NewInt(int64(endHeight)),
	)
}

// Calculates an edge hash given its challenge id, start history, and end history.
func (cm *SpecChallengeManager) CalculateEdgeId(
	ctx context.Context,
	edgeType protocol.EdgeType,
	originId protocol.OriginId,
	startHeight protocol.Height,
	startHistoryRoot common.Hash,
	endHeight protocol.Height,
	endHistoryRoot common.Hash,
) (protocol.EdgeId, error) {
	return cm.caller.CalculateEdgeId(
		cm.callOpts,
		uint8(edgeType),
		originId,
		big.NewInt(int64(startHeight)),
		startHistoryRoot,
		big.NewInt(int64(endHeight)),
		endHistoryRoot,
	)
}

func (cm *SpecChallengeManager) AddBlockChallengeLevelZeroEdge(
	ctx context.Context,
	assertion protocol.Assertion,
	startCommit util.HistoryCommitment,
	endCommit util.HistoryCommitment,
) (protocol.SpecEdge, error) {
	assertionId, err := cm.assertionChain.GetAssertionId(ctx, assertion.SeqNum())
	if err != nil {
		return nil, errors.Wrapf(
			err,
			"could not get id for assertion with sequence num %d",
			assertion.SeqNum(),
		)
	}
	_, err = transact(ctx, cm.backend, cm.reader, func() (*types.Transaction, error) {
		return cm.writer.CreateLayerZeroEdge(
			cm.txOpts,
			challengeV2gen.CreateEdgeArgs{
				EdgeType:         uint8(protocol.BlockChallenge),
				StartHistoryRoot: startCommit.Merkle,
				StartHeight:      big.NewInt(int64(startCommit.Height)),
				EndHistoryRoot:   endCommit.Merkle,
				EndHeight:        big.NewInt(int64(endCommit.Height)),
				ClaimId:          assertionId,
			},
			// TODO: Add inclusion proofs.
			make([]byte, 0),
			make([]byte, 0),
		)
	})
	if err != nil {
		return nil, err
	}

	edgeId, err := cm.CalculateEdgeId(
		ctx,
		protocol.BlockChallengeEdge,
		protocol.OriginId(assertionId),
		protocol.Height(startCommit.Height),
		startCommit.Merkle,
		protocol.Height(endCommit.Height),
		endCommit.Merkle,
	)
	if err != nil {
		return nil, err
	}
	someLevelZeroEdge, err := cm.GetEdge(ctx, edgeId)
	if err != nil {
		return nil, err
	}
	if someLevelZeroEdge.IsNone() {
		return nil, errors.New("got empty, newly created level zero edge")
	}
	return someLevelZeroEdge.Unwrap(), nil
}

func (cm *SpecChallengeManager) AddSubChallengeLevelZeroEdge(
	ctx context.Context,
	challengedEdge protocol.SpecEdge,
	startCommit util.HistoryCommitment,
	endCommit util.HistoryCommitment,
) (protocol.SpecEdge, error) {
	var subChalTyp protocol.EdgeType
	switch challengedEdge.GetType() {
	case protocol.BlockChallengeEdge:
		subChalTyp = protocol.BigStepChallengeEdge
	case protocol.BigStepChallengeEdge:
		subChalTyp = protocol.SmallStepChallengeEdge
	default:
		return nil, fmt.Errorf("cannot open level zero edge beneath small step challenge: %s", challengedEdge.GetType())
	}
	_, err := transact(ctx, cm.backend, cm.reader, func() (*types.Transaction, error) {
		return cm.writer.CreateLayerZeroEdge(
			cm.txOpts,
			challengeV2gen.CreateEdgeArgs{
				EdgeType:         uint8(subChalTyp),
				StartHistoryRoot: startCommit.Merkle,
				StartHeight:      big.NewInt(int64(startCommit.Height)),
				EndHistoryRoot:   endCommit.Merkle,
				EndHeight:        big.NewInt(int64(endCommit.Height)),
				ClaimId:          challengedEdge.Id(),
			},
			// TODO: Add inclusion proofs.
			make([]byte, 0),
			make([]byte, 0),
		)
	})
	if err != nil {
		return nil, err
	}
	challenged, ok := challengedEdge.(*SpecEdge)
	if !ok {
		return nil, errors.New("not a *SpecEdge")
	}
	mutualId, err := cm.CalculateMutualId(
		ctx,
		challengedEdge.GetType(),
		challenged.inner.OriginId,
		protocol.Height(challenged.inner.StartHeight.Uint64()),
		challenged.inner.StartHistoryRoot,
		protocol.Height(challenged.inner.EndHeight.Uint64()),
	)
	if err != nil {
		return nil, err
	}
	edgeId, err := cm.CalculateEdgeId(
		ctx,
		subChalTyp,
		protocol.OriginId(mutualId),
		protocol.Height(startCommit.Height),
		startCommit.Merkle,
		protocol.Height(endCommit.Height),
		endCommit.Merkle,
	)
	if err != nil {
		return nil, err
	}
	someLevelZeroEdge, err := cm.GetEdge(ctx, edgeId)
	if err != nil {
		return nil, err
	}
	if someLevelZeroEdge.IsNone() {
		return nil, errors.New("got empty, newly created level zero edge")
	}
	return someLevelZeroEdge.Unwrap(), nil
}<|MERGE_RESOLUTION|>--- conflicted
+++ resolved
@@ -2,19 +2,10 @@
 
 import (
 	"context"
-<<<<<<< HEAD
+	"fmt"
 	"strings"
 	"time"
 
-	"fmt"
-	"math/big"
-
-=======
-	"math/big"
-	"time"
-
-	"fmt"
->>>>>>> 47f672c5
 	"github.com/OffchainLabs/challenge-protocol-v2/protocol"
 	"github.com/OffchainLabs/challenge-protocol-v2/solgen/go/challengeV2gen"
 	"github.com/OffchainLabs/challenge-protocol-v2/util"
@@ -23,6 +14,7 @@
 	"github.com/ethereum/go-ethereum/core/types"
 	"github.com/offchainlabs/nitro/util/headerreader"
 	"github.com/pkg/errors"
+	"math/big"
 )
 
 type SpecEdge struct {
@@ -159,40 +151,26 @@
 }
 
 // TopLevelClaimHeight gets the height at the BlockChallenge level that originated a subchallenge.
-<<<<<<< HEAD
-// For example, if two validators open a subchallenge S at edge A in a BlockChallenge, the TopLevelClaimHeight of S
-// is the start height of A. If two validators open a subchallenge S' at edge B in BigStepChallenge, the TopLevelClaimHeight
-// is the start height of A.
-func (e *SpecEdge) TopLevelClaimHeight(ctx context.Context) (protocol.Height, error) {
-	switch e.GetType() {
-	case protocol.BigStepChallengeEdge:
-		rivalId, err := e.manager.caller.FirstRival(e.manager.callOpts, e.inner.OriginId)
-		if err != nil {
-			return 0, err
-		}
-		blockChallengeOneStepForkSource, err := e.manager.GetEdge(ctx, rivalId)
-		if err != nil {
-			return 0, errors.Wrapf(err, "block challenge one step fork source does not exist %#x", e.inner.ClaimEdgeId)
-		}
-=======
 // For example, if two validators open a subchallenge S at edge A in a BlockChallenge, the TopLevelClaimHeight of S is the height of A.
 // If two validators open a subchallenge S' at edge B in BigStepChallenge, the TopLevelClaimHeight
 // is the height of A.
 func (e *SpecEdge) TopLevelClaimHeight(ctx context.Context) (protocol.Height, error) {
 	switch e.GetType() {
 	case protocol.BigStepChallengeEdge:
-		blockChallengeOneStepForkSource, err := e.manager.GetEdge(ctx, e.inner.ClaimEdgeId)
+		rivalId, err := e.manager.caller.FirstRival(e.manager.callOpts, e.inner.OriginId)
 		if err != nil {
 			return 0, err
 		}
->>>>>>> 47f672c5
+		blockChallengeOneStepForkSource, err := e.manager.GetEdge(ctx, rivalId)
+		if err != nil {
+			return 0, errors.Wrapf(err, "block challenge one step fork source does not exist %#x", e.inner.ClaimEdgeId)
+		}
 		if blockChallengeOneStepForkSource.IsNone() {
 			return 0, errors.New("source edge is none")
 		}
 		startHeight, _ := blockChallengeOneStepForkSource.Unwrap().StartCommitment()
 		return startHeight, nil
 	case protocol.SmallStepChallengeEdge:
-<<<<<<< HEAD
 		rivalId, err := e.manager.caller.FirstRival(e.manager.callOpts, e.inner.OriginId)
 		if err != nil {
 			return 0, err
@@ -201,12 +179,6 @@
 		if err != nil {
 			return 0, errors.Wrap(err, "big step challenge one step fork source does not exist")
 		}
-=======
-		bigStepChallengeOneStepForkSource, err := e.manager.GetEdge(ctx, e.inner.ClaimEdgeId)
-		if err != nil {
-			return 0, err
-		}
->>>>>>> 47f672c5
 		if bigStepChallengeOneStepForkSource.IsNone() {
 			return 0, errors.New("source edge is none")
 		}
@@ -214,7 +186,6 @@
 		if !ok {
 			return 0, errors.New("not *SpecEdge")
 		}
-<<<<<<< HEAD
 		rivalId, err = e.manager.caller.FirstRival(e.manager.callOpts, bigStepEdge.inner.OriginId)
 		if err != nil {
 			return 0, err
@@ -223,24 +194,14 @@
 		if err != nil {
 			return 0, errors.Wrap(err, "block challenge one step fork source does not exist")
 		}
-=======
-		blockChallengeOneStepForkSource, err := e.manager.GetEdge(ctx, bigStepEdge.inner.ClaimEdgeId)
-		if err != nil {
-			return 0, err
-		}
->>>>>>> 47f672c5
 		if blockChallengeOneStepForkSource.IsNone() {
 			return 0, errors.New("source edge is none")
 		}
 		startHeight, _ := blockChallengeOneStepForkSource.Unwrap().StartCommitment()
 		return startHeight, nil
 	default:
-<<<<<<< HEAD
 		startHeight, _ := e.StartCommitment()
 		return startHeight, nil
-=======
-		return 0, errors.New("not a subchallenge")
->>>>>>> 47f672c5
 	}
 }
 
