package validator

import (
	"context"
	"fmt"
	"sync"
	"time"

	"github.com/OffchainLabs/new-rollup-exploration/protocol"
	statemanager "github.com/OffchainLabs/new-rollup-exploration/state-manager"
	"github.com/ethereum/go-ethereum/common"
	"github.com/pkg/errors"
	"github.com/sirupsen/logrus"
)

const defaultCreateLeafInterval = time.Second * 5

var log = logrus.WithField("prefix", "validator")

type Opt = func(val *Validator)

// Validator defines a validator client instances in the assertion protocol, which will be
// an active participant in interacting with the on-chain contracts.
type Validator struct {
	chain                                  protocol.ChainReadWriter
	stateManager                           statemanager.Manager
	assertionEvents                        chan protocol.AssertionChainEvent
	challengeManager                       *challengeManager
	address                                common.Address
	name                                   string
	knownValidatorNames                    map[common.Address]string
	createdLeaves                          map[common.Hash]*protocol.Assertion
	assertionsLock                         sync.RWMutex
	sequenceNumbersByParentStateCommitment map[common.Hash][]uint64
	assertions                             map[uint64]*protocol.CreateLeafEvent
	leavesLock                             sync.RWMutex
	createLeafInterval                     time.Duration
	chaosMonkeyProbability                 float64
	disableLeafCreation                    bool
}

// WithChaosMonkeyProbability adds a probability a validator will take
// irrational or chaotic actions during challenges.
func WithChaosMonkeyProbability(p float64) Opt {
	return func(val *Validator) {
		val.chaosMonkeyProbability = p
	}
}

// WithName is a human-readable identifier for this validator client for logging purposes.
func WithName(name string) Opt {
	return func(val *Validator) {
		val.name = name
	}
}

// WithAddress gives a staker address to the validator.
func WithAddress(addr common.Address) Opt {
	return func(val *Validator) {
		val.address = addr
	}
}

// WithKnownValidators provides a map of known validator names by address for
// cleaner and more understandable logging.
func WithKnownValidators(vals map[common.Address]string) Opt {
	return func(val *Validator) {
		val.knownValidatorNames = vals
	}
}

// WithCreateLeafEvery sets a parameter that tells the validator when to initiate leaf creation.
func WithCreateLeafEvery(d time.Duration) Opt {
	return func(val *Validator) {
		val.createLeafInterval = d
	}
}

// WithDisableLeafCreation disables the validator submitting new leaves to the protocol.
func WithDisableLeafCreation() Opt {
	return func(val *Validator) {
		val.disableLeafCreation = true
	}
}

// New sets up a validator client instances provided a protocol, state manager,
// and additional options.
func New(
	ctx context.Context,
	chain protocol.ChainReadWriter,
	stateManager statemanager.Manager,
	opts ...Opt,
) (*Validator, error) {
	v := &Validator{
		chain:                                  chain,
		stateManager:                           stateManager,
		address:                                common.Address{},
		createLeafInterval:                     defaultCreateLeafInterval,
		assertionEvents:                        make(chan protocol.AssertionChainEvent, 1),
		createdLeaves:                          make(map[common.Hash]*protocol.Assertion),
		sequenceNumbersByParentStateCommitment: make(map[common.Hash][]uint64),
		assertions:                             make(map[uint64]*protocol.CreateLeafEvent),
	}
	for _, o := range opts {
		o(v)
	}
	v.assertions[0] = &protocol.CreateLeafEvent{
		PrevSeqNum:          0,
		PrevStateCommitment: protocol.StateCommitment{},
		SeqNum:              0,
		StateCommitment:     protocol.StateCommitment{},
		Staker:              common.Address{},
	}
	v.challengeManager = newChallengeManager(chain, stateManager, v.address, v.name)
	v.chain.SubscribeChainEvents(ctx, v.assertionEvents)
	return v, nil
}

func (v *Validator) Start(ctx context.Context) {
	log.WithFields(logrus.Fields{
		"address": v.address,
		"name":    v.name,
	}).Info("Starting validator")
	go v.listenForAssertionEvents(ctx)
	if !v.disableLeafCreation {
		go v.prepareLeafCreationPeriodically(ctx)
	}
}

func (v *Validator) prepareLeafCreationPeriodically(ctx context.Context) {
	ticker := time.NewTicker(v.createLeafInterval)
	defer ticker.Stop()
	for {
		select {
		case <-ticker.C:
			leaf, err := v.submitLeafCreation(ctx)
			if err != nil {
				log.WithError(err).Error("Could not submit leaf to protocol")
				continue
			}
			v.leavesLock.Lock()
			v.createdLeaves[leaf.StateCommitment.StateRoot] = leaf
			v.leavesLock.Unlock()
			go v.confirmLeafAfterChallengePeriod(leaf)
		case <-ctx.Done():
			return
		}
	}
}

func (v *Validator) listenForAssertionEvents(ctx context.Context) {
	for {
		select {
		case genericEvent := <-v.assertionEvents:
			switch ev := genericEvent.(type) {
			case *protocol.CreateLeafEvent:
				go func() {
					if err := v.onLeafCreated(ctx, ev); err != nil {
						log.WithError(err).Error("Could not process leaf creation event")
					}
				}()
			case *protocol.StartChallengeEvent:
				go func() {
					if err := v.onChallengeStarted(ctx, ev); err != nil {
						log.WithError(err).Error("Could not process challenge start event")
					}
				}()
			case *protocol.ConfirmEvent:
				log.WithField(
					"sequenceNum", ev.SeqNum,
				).Info("Leaf with sequence number confirmed on-chain")
			case *protocol.SetBalanceEvent:
			default:
				log.WithField("ev", fmt.Sprintf("%+v", ev)).Error("Not a recognized chain event")
			}
		case <-ctx.Done():
			return
		}
	}
}

// TODO: Include leaf creation validity conditions which are more complex than this.
// For example, a validator must include messages from the inbox that were not included
// by the last validator in the last leaf's creation.
func (v *Validator) submitLeafCreation(ctx context.Context) (*protocol.Assertion, error) {
	// Ensure that we only build on a valid parent from this validator's perspective.
	// the validator should also have ready access to historical commitments to make sure it can select
	// the valid parent based on its commitment state root.
	parentAssertionSeq := v.findLatestValidAssertion(ctx)
	var parentAssertion *protocol.Assertion
	var err error
	if err = v.chain.Call(func(tx *protocol.ActiveTx, p protocol.OnChainProtocol) error {
		parentAssertion, err = p.AssertionBySequenceNum(tx, parentAssertionSeq)
		if err != nil {
			return err
		}
		return nil
	}); err != nil {
		return nil, err
	}
	currentCommit, err := v.stateManager.LatestStateCommitment(ctx)
	if err != nil {
		return nil, err
	}
	stateCommit := protocol.StateCommitment{
		Height:    currentCommit.Height,
		StateRoot: currentCommit.StateRoot,
	}
	var leaf *protocol.Assertion
	err = v.chain.Tx(func(tx *protocol.ActiveTx, p protocol.OnChainProtocol) error {
		leaf, err = p.CreateLeaf(tx, parentAssertion, stateCommit, v.address)
		if err != nil {
			return err
		}
		return nil
	})
	switch {
	case errors.Is(err, protocol.ErrVertexAlreadyExists):
		return nil, errors.Wrap(err, "vertex already exists, unable to create new leaf")
	case errors.Is(err, protocol.ErrInvalid):
		return nil, errors.Wrap(err, "not allowed to create new leaf")
	case err != nil:
		return nil, err
	}
	logFields := logrus.Fields{
		"name":                       v.name,
		"latestValidParentHeight":    fmt.Sprintf("%+v", parentAssertion.StateCommitment.Height),
		"latestValidParentStateRoot": fmt.Sprintf("%#x", parentAssertion.StateCommitment.StateRoot),
		"leafHeight":                 currentCommit.Height,
		"leafCommitmentMerkle":       fmt.Sprintf("%#x", currentCommit.StateRoot),
	}
	log.WithFields(logFields).Info("Submitted leaf creation")
	v.assertionsLock.Lock()

	// Keep track of the created assertion locally.
	prev := leaf.Prev.OpenKnownFull()
	v.assertions[leaf.SequenceNum] = &protocol.CreateLeafEvent{
		PrevSeqNum:          prev.SequenceNum,
		SeqNum:              leaf.SequenceNum,
		PrevStateCommitment: prev.StateCommitment,
		StateCommitment:     leaf.StateCommitment,
		Staker:              v.address,
	}
	key := prev.StateCommitment.Hash()
	v.sequenceNumbersByParentStateCommitment[key] = append(
		v.sequenceNumbersByParentStateCommitment[key],
		leaf.SequenceNum,
	)
	v.assertionsLock.Unlock()
	return leaf, nil
}

// Finds the latest valid assertion sequence num a validator should build their new leaves upon. This walks
// down from the number of assertions in the protocol down until it finds
// an assertion that we have a state commitment for.
func (v *Validator) findLatestValidAssertion(ctx context.Context) uint64 {
	var numAssertions uint64
	var latestConfirmed uint64
	_ = v.chain.Call(func(tx *protocol.ActiveTx, p protocol.OnChainProtocol) error {
		numAssertions = p.NumAssertions(tx)
		latestConfirmed = p.LatestConfirmed(tx).SequenceNum
		return nil
	})
	v.assertionsLock.RLock()
	defer v.assertionsLock.RUnlock()
	for s := numAssertions; s > latestConfirmed; s-- {
		a, ok := v.assertions[s]
		if !ok {
			continue
		}
		if v.stateManager.HasStateCommitment(ctx, a.StateCommitment) {
			return a.SeqNum
		}
	}
	return latestConfirmed
}

// For a leaf created by a validator, we confirm the leaf has no rival after the challenge deadline has passed.
// This function is meant to be ran as a goroutine for each leaf created by the validator.
func (v *Validator) confirmLeafAfterChallengePeriod(leaf *protocol.Assertion) {
	var challengePeriodLength time.Duration
	_ = v.chain.Call(func(tx *protocol.ActiveTx, p protocol.OnChainProtocol) error {
		challengePeriodLength = p.ChallengePeriodLength(tx)
		return nil
	})
	ctx, cancel := context.WithDeadline(context.Background(), time.Now().Add(challengePeriodLength))
	defer cancel()
	<-ctx.Done()
	logFields := logrus.Fields{
		"height":      leaf.StateCommitment.Height,
		"sequenceNum": leaf.SequenceNum,
	}
	if err := v.chain.Tx(func(tx *protocol.ActiveTx, _ protocol.OnChainProtocol) error {
		return leaf.ConfirmNoRival(tx)
	}); err != nil {
		log.WithError(err).WithFields(logFields).Warn("Could not confirm that created leaf had no rival")
		return
	}
	log.WithFields(logFields).Info("Confirmed leaf passed challenge period successfully on-chain")
}

// Processes new leaf creation events from the protocol that were not initiated by self.
func (v *Validator) onLeafCreated(ctx context.Context, ev *protocol.CreateLeafEvent) error {
	if ev == nil {
		return nil
	}
	if isFromSelf(v.address, ev.Staker) {
		return nil
	}
	seqNum := ev.SeqNum
	stateCommit := ev.StateCommitment
	// If there exists a statement for new leaf, it means it has already been seen.
	if v.stateManager.HasStateCommitment(ctx, stateCommit) {
		return nil
	}

	log.WithFields(logrus.Fields{
		"name":      v.name,
		"stateRoot": fmt.Sprintf("%#x", stateCommit.StateRoot),
		"height":    stateCommit.Height,
	}).Info("New leaf appended to protocol")
	// Detect if there is a fork, then decide if we want to challenge.
	// We check if the parent assertion has > 1 child.
	v.assertionsLock.Lock()
	// Keep track of the created assertion locally.
	v.assertions[seqNum] = ev

	// Keep track of assertions by parent state root to more easily detect forks.
	key := ev.PrevStateCommitment.Hash()
	v.sequenceNumbersByParentStateCommitment[key] = append(
		v.sequenceNumbersByParentStateCommitment[key],
		ev.SeqNum,
	)
	hasForked := len(v.sequenceNumbersByParentStateCommitment[key]) > 1
	v.assertionsLock.Unlock()

	// If this leaf's creation has not triggered fork, we have nothing else to do.
	if !hasForked {
		log.Info("No fork detected in assertion tree upon leaf creation")
		return nil
	}

	return v.challengeLeaf(ctx, ev)
}

<<<<<<< HEAD
func isFromSelf(self, staker common.Address) bool {
	return self == staker
=======
// Process new challenge creation events from the protocol that were not initiated by self.
func (v *Validator) processChallengeStart(ctx context.Context, ev *protocol.StartChallengeEvent) error {
	if ev == nil {
		return nil
	}
	if v.isFromSelf(ev.Challenger) {
		return nil
	}
	// Checks if the challenge has to do with a vertex we created.
	v.leavesLock.RLock()
	defer v.leavesLock.RUnlock()
	leaf, ok := v.createdLeaves[ev.ParentStateCommitment.StateRoot]
	if !ok {
		// TODO: Act on the honest vertices even if this challenge does not have to do with us by
		// keeping track of associated challenge vertices' clocks and acting if the associated
		// staker we agree with is not performing their responsibilities on time. As an honest
		// validator, we should participate in confirming valid assertions.
		return nil
	}
	challengerName := "unknown-name"
	if !leaf.Staker.IsEmpty() {
		if name, ok := v.knownValidatorNames[leaf.Staker.OpenKnownFull()]; ok {
			challengerName = name
		} else {
			challengerName = leaf.Staker.OpenKnownFull().Hex()
		}
	}
	log.WithFields(logrus.Fields{
		"name":                 v.name,
		"challenger":           challengerName,
		"challengingStateRoot": fmt.Sprintf("%#x", leaf.StateCommitment.StateRoot),
		"challengingHeight":    leaf.StateCommitment.Height,
	}).Warn("Received challenge for a created leaf!")
	return nil
}

// Initiates a challenge on a created leaf.
func (v *Validator) challengeLeaf(ctx context.Context, ev *protocol.CreateLeafEvent) error {
	logFields := logrus.Fields{}
	logFields["name"] = v.name
	logFields["height"] = ev.StateCommitment.Height
	logFields["stateRoot"] = fmt.Sprintf("%#x", ev.StateCommitment.StateRoot)
	log.WithFields(logFields).Info("Initiating challenge on leaf validator disagrees with")
	return nil
}

func (v *Validator) isFromSelf(staker common.Address) bool {
	return v.address == staker
>>>>>>> 7105897b
}<|MERGE_RESOLUTION|>--- conflicted
+++ resolved
@@ -309,6 +309,7 @@
 	}
 	seqNum := ev.SeqNum
 	stateCommit := ev.StateCommitment
+
 	// If there exists a statement for new leaf, it means it has already been seen.
 	if v.stateManager.HasStateCommitment(ctx, stateCommit) {
 		return nil
@@ -343,57 +344,6 @@
 	return v.challengeLeaf(ctx, ev)
 }
 
-<<<<<<< HEAD
 func isFromSelf(self, staker common.Address) bool {
 	return self == staker
-=======
-// Process new challenge creation events from the protocol that were not initiated by self.
-func (v *Validator) processChallengeStart(ctx context.Context, ev *protocol.StartChallengeEvent) error {
-	if ev == nil {
-		return nil
-	}
-	if v.isFromSelf(ev.Challenger) {
-		return nil
-	}
-	// Checks if the challenge has to do with a vertex we created.
-	v.leavesLock.RLock()
-	defer v.leavesLock.RUnlock()
-	leaf, ok := v.createdLeaves[ev.ParentStateCommitment.StateRoot]
-	if !ok {
-		// TODO: Act on the honest vertices even if this challenge does not have to do with us by
-		// keeping track of associated challenge vertices' clocks and acting if the associated
-		// staker we agree with is not performing their responsibilities on time. As an honest
-		// validator, we should participate in confirming valid assertions.
-		return nil
-	}
-	challengerName := "unknown-name"
-	if !leaf.Staker.IsEmpty() {
-		if name, ok := v.knownValidatorNames[leaf.Staker.OpenKnownFull()]; ok {
-			challengerName = name
-		} else {
-			challengerName = leaf.Staker.OpenKnownFull().Hex()
-		}
-	}
-	log.WithFields(logrus.Fields{
-		"name":                 v.name,
-		"challenger":           challengerName,
-		"challengingStateRoot": fmt.Sprintf("%#x", leaf.StateCommitment.StateRoot),
-		"challengingHeight":    leaf.StateCommitment.Height,
-	}).Warn("Received challenge for a created leaf!")
-	return nil
-}
-
-// Initiates a challenge on a created leaf.
-func (v *Validator) challengeLeaf(ctx context.Context, ev *protocol.CreateLeafEvent) error {
-	logFields := logrus.Fields{}
-	logFields["name"] = v.name
-	logFields["height"] = ev.StateCommitment.Height
-	logFields["stateRoot"] = fmt.Sprintf("%#x", ev.StateCommitment.StateRoot)
-	log.WithFields(logFields).Info("Initiating challenge on leaf validator disagrees with")
-	return nil
-}
-
-func (v *Validator) isFromSelf(staker common.Address) bool {
-	return v.address == staker
->>>>>>> 7105897b
 }