package protocol

import (
	"github.com/OffchainLabs/new-rollup-exploration/util"
	"github.com/ethereum/go-ethereum/common"
)

type AssertionChainEvent interface {
	IsAssertionChainEvent() bool // this method is just a marker that the type intends to be an AssertionChainEvent
}

type genericAssertionChainEvent struct{}

func (ev *genericAssertionChainEvent) IsAssertionChainEvent() bool { return true }

type CreateLeafEvent struct {
	genericAssertionChainEvent
<<<<<<< HEAD
	prevSeqNum uint64
	seqNum     uint64
	Commitment StateCommitment
=======
	PrevSeqNum uint64
	SeqNum     uint64
	Commitment util.HistoryCommitment
>>>>>>> 30e0629f
	Staker     common.Address
}

type ConfirmEvent struct {
	genericAssertionChainEvent
	SeqNum uint64
}

type RejectEvent struct {
	genericAssertionChainEvent
	SeqNum uint64
}

type StartChallengeEvent struct {
	genericAssertionChainEvent
	ParentSeqNum uint64
}

type ChallengeEvent interface {
	IsChallengeEvent() bool // this method is just a marker that the type intends to be a ChallengeEvent
}

type genericChallengeEvent struct{}

func (ev *genericChallengeEvent) IsChallengeEvent() bool { return true }

type ChallengeLeafEvent struct {
	genericChallengeEvent
	SequenceNum       uint64
	WinnerIfConfirmed uint64
	History           util.HistoryCommitment
	BecomesPS         bool
}

type ChallengeBisectEvent struct {
	genericChallengeEvent
	FromSequenceNum uint64 // previously existing vertex
	SequenceNum     uint64 // newly created vertex
	History         util.HistoryCommitment
	BecomesPS       bool
}

type ChallengeMergeEvent struct {
	genericChallengeEvent
	DeeperSequenceNum    uint64
	ShallowerSequenceNum uint64
	BecomesPS            bool
}<|MERGE_RESOLUTION|>--- conflicted
+++ resolved
@@ -15,15 +15,9 @@
 
 type CreateLeafEvent struct {
 	genericAssertionChainEvent
-<<<<<<< HEAD
-	prevSeqNum uint64
-	seqNum     uint64
-	Commitment StateCommitment
-=======
 	PrevSeqNum uint64
 	SeqNum     uint64
 	Commitment util.HistoryCommitment
->>>>>>> 30e0629f
 	Staker     common.Address
 }
 
