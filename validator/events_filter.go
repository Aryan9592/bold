--- conflicted
+++ resolved
@@ -12,7 +12,7 @@
 // Subscribes to events fired by the rollup contracts in order to listen to
 // challenge start events from the protocol.
 // TODO: Brittle - should be based on querying the chain instead.
-func (v *Validator) handleChallengeEvents(ctx context.Context, tx protocol.ActiveTx) {
+func (v *Validator) handleChallengeEvents(ctx context.Context) {
 	challengeCreatedChan := make(chan *challengeV2gen.ChallengeManagerImplChallengeCreated, 1)
 	chalSub, err := v.chalManager.WatchChallengeCreated(&bind.WatchOpts{}, challengeCreatedChan)
 	if err != nil {
@@ -43,36 +43,23 @@
 			}
 			challenge = retrieved.Unwrap()
 			// Ignore challenges from self.
-			challenger, err := challenge.Challenger(ctx, tx)
+			challenger, err := challenge.Challenger(ctx)
 			if err != nil {
 				log.Error(err)
 			}
 			if isFromSelf(v.address, challenger) {
 				continue
 			}
-			if err := v.onChallengeStarted(ctx, tx, challenge); err != nil {
+			if err := v.onChallengeStarted(ctx, challenge); err != nil {
 				log.Error(err)
 			}
 		}
 	}
 }
 
-<<<<<<< HEAD
 func (v *Validator) handleAssertions(ctx context.Context) time.Duration {
 	numberOfAssertions, err := v.chain.NumAssertions(ctx)
 	if err != nil {
-=======
-func (v *Validator) handleAssertions(ctx context.Context, tx protocol.ActiveTx) time.Duration {
-	var numberOfAssertions uint64
-	if err := v.chain.Call(func(tx protocol.ActiveTx) error {
-		retrieved, err := v.chain.NumAssertions(ctx, tx)
-		if err != nil {
-			return err
-		}
-		numberOfAssertions = retrieved
-		return nil
-	}); err != nil {
->>>>>>> 49c38287
 		log.Error(err)
 		return v.newAssertionCheckInterval
 	}
@@ -105,7 +92,7 @@
 		if selfStakedAssertion {
 			continue
 		}
-		if err := v.onLeafCreated(ctx, tx, assertion); err != nil {
+		if err := v.onLeafCreated(ctx, assertion); err != nil {
 			log.Error(err)
 		}
 	}
