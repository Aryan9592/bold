package challengetree

import (
	"context"

	"github.com/OffchainLabs/challenge-protocol-v2/protocol"
	"github.com/OffchainLabs/challenge-protocol-v2/state-manager"
	"github.com/OffchainLabs/challenge-protocol-v2/util"
	"github.com/OffchainLabs/challenge-protocol-v2/util/threadsafe"
	"github.com/pkg/errors"
	"github.com/sirupsen/logrus"
)

// MetadataReader can read certain information about edges from the backend.
type MetadataReader interface {
<<<<<<< HEAD
	AssertionUnrivaledTime(ctx context.Context, edgeId protocol.EdgeId) (uint64, error)
=======
	AssertionUnrivaledTime(ctx context.Context, assertionId protocol.AssertionId) (uint64, error)
>>>>>>> 07231201
	TopLevelAssertion(ctx context.Context, edgeId protocol.EdgeId) (protocol.AssertionId, error)
	TopLevelClaimHeights(ctx context.Context, edgeId protocol.EdgeId) (*protocol.OriginHeights, error)
	SpecChallengeManager(ctx context.Context) (protocol.SpecChallengeManager, error)
	GetAssertionNum(ctx context.Context, assertionHash protocol.AssertionId) (protocol.AssertionSequenceNumber, error)
	ReadAssertionCreationInfo(
		ctx context.Context, seqNum protocol.AssertionSequenceNumber,
	) (*protocol.AssertionCreatedInfo, error)
}

type creationTime uint64

type creationTime uint64

// An honestChallengeTree keeps track of edges the honest node agrees with in a particular challenge.
// All edges tracked in this data structure are part of the same, top-level assertion challenge.
type HonestChallengeTree struct {
	edges                         *threadsafe.Map[protocol.EdgeId, protocol.ReadOnlyEdge]
	mutualIds                     *threadsafe.Map[protocol.MutualId, *threadsafe.Map[protocol.EdgeId, creationTime]]
	topLevelAssertionId           protocol.AssertionId
	honestBlockChalLevelZeroEdge  util.Option[protocol.ReadOnlyEdge]
	honestBigStepLevelZeroEdges   *threadsafe.Slice[protocol.ReadOnlyEdge]
	honestSmallStepLevelZeroEdges *threadsafe.Slice[protocol.ReadOnlyEdge]
	metadataReader                MetadataReader
<<<<<<< HEAD
	histChecker                   statemanager.HistoryChecker
	validatorName                 string
}

func New(
	prevAssertionId protocol.AssertionId,
	metadataReader MetadataReader,
	histChecker statemanager.HistoryChecker,
	validatorName string,
) *HonestChallengeTree {
	return &HonestChallengeTree{
		edges:                         threadsafe.NewMap[protocol.EdgeId, protocol.ReadOnlyEdge](),
		mutualIds:                     threadsafe.NewMap[protocol.MutualId, *threadsafe.Map[protocol.EdgeId, creationTime]](),
		topLevelAssertionId:           prevAssertionId,
		honestBlockChalLevelZeroEdge:  util.None[protocol.ReadOnlyEdge](),
		honestBigStepLevelZeroEdges:   threadsafe.NewSlice[protocol.ReadOnlyEdge](),
		honestSmallStepLevelZeroEdges: threadsafe.NewSlice[protocol.ReadOnlyEdge](),
		metadataReader:                metadataReader,
		histChecker:                   histChecker,
		validatorName:                 validatorName,
	}
=======
	histChecker                   HistoryChecker
>>>>>>> 07231201
}

var log = logrus.WithField("prefix", "watcher")

// AddEdge to the honest challenge tree. Only honest edges are tracked, but we also keep track
// of rival ids in a mutual ids mapping internally for extra book-keeping.
func (ht *HonestChallengeTree) AddEdge(ctx context.Context, eg protocol.ReadOnlyEdge) error {
	prevAssertionId, err := ht.metadataReader.TopLevelAssertion(ctx, eg.Id())
	if err != nil {
		return errors.Wrapf(err, "could not get top level assertion for edge %#x", eg.Id())
	}
	if ht.topLevelAssertionId != prevAssertionId {
		// Do nothing - this edge should not be part of this challenge tree.
		return nil
	}
	prevAssertionSeqNum, err := ht.metadataReader.GetAssertionNum(ctx, prevAssertionId)
	if err != nil {
		return err
	}
	prevCreationInfo, err := ht.metadataReader.ReadAssertionCreationInfo(ctx, prevAssertionSeqNum)
	if err != nil {
		return err
	}

	// We only track edges we fully agree with (honest edges).
	startHeight, startCommit := eg.StartCommitment()
	endHeight, endCommit := eg.EndCommitment()
	heights, err := ht.metadataReader.TopLevelClaimHeights(ctx, eg.Id())
	if err != nil {
		return errors.Wrapf(err, "could not get claim heights for edge %#x", eg.Id())
	}
	//log.Infof("%s checking %#x", ht.validatorName, eg.Id())
	agreement, err := ht.histChecker.AgreesWithHistoryCommitment(
		ctx,
		eg.GetType(),
		prevCreationInfo.InboxMaxCount.Uint64(),
		heights,
		util.HistoryCommitment{
			Height: uint64(startHeight),
			Merkle: startCommit,
		},
		util.HistoryCommitment{
			Height: uint64(endHeight),
			Merkle: endCommit,
		},
	)
	if err != nil {
		return errors.Wrapf(err, "could not check if agrees with history commit for edge %#x", eg.Id())
	}

	// If we agree with the edge, we add it to our edges mapping and if it is level zero,
	// we keep track of it specifically in our struct.
	if agreement.IsHonestEdge {
		//log.Infof("%s no issues on %#x, putting under %#x", ht.validatorName, eg.Id(), prevAssertionId)
		id := eg.Id()
		ht.edges.Put(id, eg)
		if !eg.ClaimId().IsNone() {
			switch eg.GetType() {
			case protocol.BlockChallengeEdge:
				//log.WithField("validator", ht.validatorName).Infof("Added honest block challenge edge to tree: %s", util.Trunc(id[:]))
				ht.honestBlockChalLevelZeroEdge = util.Some(eg)
			case protocol.BigStepChallengeEdge:
<<<<<<< HEAD
				//log.WithField("validator", ht.validatorName).Infof("Added honest big challenge edge to tree: %s", util.Trunc(id[:]))
				ht.honestBigStepLevelZeroEdges.Push(eg)
			case protocol.SmallStepChallengeEdge:
				//log.WithField("validator", ht.validatorName).Infof("Added honest small step challenge edge to tree: %s", util.Trunc(id[:]))
=======
				ht.honestBigStepLevelZeroEdges.Push(eg)
			case protocol.SmallStepChallengeEdge:
>>>>>>> 07231201
				ht.honestSmallStepLevelZeroEdges.Push(eg)
			default:
			}
		}
	} else {
		//log.WithFields(fields(eg)).Infof("%s got dishonest edge %#x and heights %+v", ht.validatorName, eg.Id(), heights)
	}

	// Check if the edge id should be added to the rivaled edges set.
	// Here we only care about edges here that are either honest or those whose start
	// history commitments we agree with.
	if agreement.AgreesWithStartCommit || agreement.IsHonestEdge {
		mutualId := eg.MutualId()
		mutuals := ht.mutualIds.Get(mutualId)
		if mutuals == nil {
			ht.mutualIds.Put(mutualId, threadsafe.NewMap[protocol.EdgeId, creationTime]())
			mutuals = ht.mutualIds.Get(mutualId)
		}
		mutuals.Put(eg.Id(), creationTime(eg.CreatedAtBlock()))
	}
	return nil
}

func fields(edge protocol.ReadOnlyEdge) logrus.Fields {
	startHeight, startCommit := edge.StartCommitment()
	endHeight, endCommit := edge.EndCommitment()
	return logrus.Fields{
		"startHeight":   startHeight,
		"startCommit":   util.Trunc(startCommit.Bytes()),
		"endHeight":     endHeight,
		"endCommit":     util.Trunc(endCommit.Bytes()),
		"challengeType": edge.GetType(),
	}
}<|MERGE_RESOLUTION|>--- conflicted
+++ resolved
@@ -13,11 +13,7 @@
 
 // MetadataReader can read certain information about edges from the backend.
 type MetadataReader interface {
-<<<<<<< HEAD
-	AssertionUnrivaledTime(ctx context.Context, edgeId protocol.EdgeId) (uint64, error)
-=======
 	AssertionUnrivaledTime(ctx context.Context, assertionId protocol.AssertionId) (uint64, error)
->>>>>>> 07231201
 	TopLevelAssertion(ctx context.Context, edgeId protocol.EdgeId) (protocol.AssertionId, error)
 	TopLevelClaimHeights(ctx context.Context, edgeId protocol.EdgeId) (*protocol.OriginHeights, error)
 	SpecChallengeManager(ctx context.Context) (protocol.SpecChallengeManager, error)
@@ -26,8 +22,6 @@
 		ctx context.Context, seqNum protocol.AssertionSequenceNumber,
 	) (*protocol.AssertionCreatedInfo, error)
 }
-
-type creationTime uint64
 
 type creationTime uint64
 
@@ -41,7 +35,6 @@
 	honestBigStepLevelZeroEdges   *threadsafe.Slice[protocol.ReadOnlyEdge]
 	honestSmallStepLevelZeroEdges *threadsafe.Slice[protocol.ReadOnlyEdge]
 	metadataReader                MetadataReader
-<<<<<<< HEAD
 	histChecker                   statemanager.HistoryChecker
 	validatorName                 string
 }
@@ -63,9 +56,6 @@
 		histChecker:                   histChecker,
 		validatorName:                 validatorName,
 	}
-=======
-	histChecker                   HistoryChecker
->>>>>>> 07231201
 }
 
 var log = logrus.WithField("prefix", "watcher")
@@ -119,30 +109,19 @@
 	// If we agree with the edge, we add it to our edges mapping and if it is level zero,
 	// we keep track of it specifically in our struct.
 	if agreement.IsHonestEdge {
-		//log.Infof("%s no issues on %#x, putting under %#x", ht.validatorName, eg.Id(), prevAssertionId)
 		id := eg.Id()
 		ht.edges.Put(id, eg)
 		if !eg.ClaimId().IsNone() {
 			switch eg.GetType() {
 			case protocol.BlockChallengeEdge:
-				//log.WithField("validator", ht.validatorName).Infof("Added honest block challenge edge to tree: %s", util.Trunc(id[:]))
 				ht.honestBlockChalLevelZeroEdge = util.Some(eg)
 			case protocol.BigStepChallengeEdge:
-<<<<<<< HEAD
-				//log.WithField("validator", ht.validatorName).Infof("Added honest big challenge edge to tree: %s", util.Trunc(id[:]))
 				ht.honestBigStepLevelZeroEdges.Push(eg)
 			case protocol.SmallStepChallengeEdge:
-				//log.WithField("validator", ht.validatorName).Infof("Added honest small step challenge edge to tree: %s", util.Trunc(id[:]))
-=======
-				ht.honestBigStepLevelZeroEdges.Push(eg)
-			case protocol.SmallStepChallengeEdge:
->>>>>>> 07231201
 				ht.honestSmallStepLevelZeroEdges.Push(eg)
 			default:
 			}
 		}
-	} else {
-		//log.WithFields(fields(eg)).Infof("%s got dishonest edge %#x and heights %+v", ht.validatorName, eg.Id(), heights)
 	}
 
 	// Check if the edge id should be added to the rivaled edges set.
