--- conflicted
+++ resolved
@@ -2,12 +2,6 @@
 
 import (
 	"context"
-<<<<<<< HEAD
-	"fmt"
-	"github.com/ethereum/go-ethereum/common"
-	"github.com/ethereum/go-ethereum/crypto"
-	"github.com/stretchr/testify/require"
-=======
 	"crypto/rand"
 	"encoding/binary"
 	"fmt"
@@ -17,15 +11,12 @@
 	"github.com/ethereum/go-ethereum/crypto"
 	"github.com/stretchr/testify/require"
 	"math/big"
->>>>>>> 8f54e3fa
 	"testing"
 )
 
 var _ = Manager(&Simulated{})
 
 func TestGranularCommitments_SameStartHistory(t *testing.T) {
-<<<<<<< HEAD
-=======
 	ctx := context.Background()
 	hashes := make([]common.Hash, 10)
 	for i := 0; i < len(hashes); i++ {
@@ -98,7 +89,6 @@
 }
 
 func TestGranularCommitments_DifferentStartPoints(t *testing.T) {
->>>>>>> 8f54e3fa
 	ctx := context.Background()
 	hashes := make([]common.Hash, 10)
 	for i := 0; i < len(hashes); i++ {
@@ -116,10 +106,6 @@
 	fromBlockChallengeHeight := uint64(4)
 	toBlockChallengeHeight := uint64(7)
 	start, err := manager.HistoryCommitmentUpTo(ctx, fromBlockChallengeHeight)
-<<<<<<< HEAD
-	require.NoError(t, err)
-	end, err := manager.HistoryCommitmentUpTo(ctx, toBlockChallengeHeight)
-=======
 	require.NoError(t, err)
 	end, err := manager.HistoryCommitmentUpTo(ctx, toBlockChallengeHeight)
 	require.NoError(t, err)
@@ -194,20 +180,8 @@
 	hiCommit, err := manager.HistoryCommitmentUpTo(ctx, to)
 	require.NoError(t, err)
 	packedProof, err := manager.PrefixProof(ctx, from, to)
->>>>>>> 8f54e3fa
-	require.NoError(t, err)
-	require.Equal(t, start.FirstLeaf, end.FirstLeaf)
-	require.NotEqual(t, start.LastLeaf, end.LastLeaf)
-	require.NotEqual(t, start.Merkle, end.Merkle)
-
-<<<<<<< HEAD
-	// Generating a big step challenge commitment
-	// for all big WAVM steps between blocks 4 to 5.
-	toBlockChallengeHeight = fromBlockChallengeHeight + 1
-	toBigStep := uint64(4)
-
-	start, err = manager.BigStepCommitmentUpTo(
-=======
+	require.NoError(t, err)
+
 	data, err := ProofArgs.Unpack(packedProof)
 	require.NoError(t, err)
 	preExpansion := data[0].([][32]byte)
@@ -333,17 +307,11 @@
 	fromBlock := uint64(1)
 	toBlock := uint64(2)
 	honestCommit, err := honestManager.BigStepLeafCommitment(
->>>>>>> 8f54e3fa
-		ctx,
-		fromBlockChallengeHeight,
-		toBlockChallengeHeight,
-		0, // from big step
-		toBigStep,
-	)
-	require.NoError(t, err)
-<<<<<<< HEAD
-	end, err = manager.BigStepLeafCommitment(
-=======
+		ctx,
+		fromBlock,
+		toBlock,
+	)
+	require.NoError(t, err)
 
 	t.Log("Big step leaf commitment height", honestCommit.Height)
 
@@ -362,41 +330,32 @@
 
 	// Big step challenge granularity.
 	evilCommit, err := evilManager.BigStepLeafCommitment(
->>>>>>> 8f54e3fa
-		ctx,
-		fromBlockChallengeHeight,
-		toBlockChallengeHeight,
-	)
-	require.NoError(t, err)
-	require.NotEqual(t, start.LastLeaf, end.LastLeaf)
-	require.NotEqual(t, start.LastLeaf, end.LastLeaf)
-	require.NotEqual(t, start.Merkle, end.Merkle)
-
-	fromBigStep := uint64(0)
-	toBigStep = fromBigStep + 1
-	toSmallStep := uint64(4)
-	start, err = manager.SmallStepCommitmentUpTo(
-		ctx,
-		fromBlockChallengeHeight,
-		toBlockChallengeHeight,
-		fromBigStep,
-		toBigStep,
-		toSmallStep,
-	)
-	require.NoError(t, err)
-	end, err = manager.SmallStepLeafCommitment(
-		ctx,
-		fromBlockChallengeHeight,
-		toBlockChallengeHeight,
-		fromBigStep,
-		toBigStep,
-	)
-	require.NoError(t, err)
-<<<<<<< HEAD
-	require.NotEqual(t, start.LastLeaf, end.LastLeaf)
-	require.NotEqual(t, start.LastLeaf, end.LastLeaf)
-	require.NotEqual(t, start.Merkle, end.Merkle)
-=======
+		ctx,
+		fromBlock,
+		toBlock,
+	)
+	require.NoError(t, err)
+
+	require.Equal(t, honestCommit.Height, evilCommit.Height)
+	require.Equal(t, honestCommit.FirstLeaf, evilCommit.FirstLeaf)
+	require.NotEqual(t, honestCommit.Merkle, evilCommit.Merkle)
+
+	// Check if big step commitments between the validators agree before the divergence height.
+	checkHeight := divergenceHeight - 1
+	honestCommit, err = honestManager.BigStepCommitmentUpTo(
+		ctx,
+		fromBlock,
+		toBlock,
+		checkHeight,
+	)
+	require.NoError(t, err)
+	evilCommit, err = evilManager.BigStepCommitmentUpTo(
+		ctx,
+		fromBlock,
+		toBlock,
+		checkHeight,
+	)
+	require.NoError(t, err)
 	require.Equal(t, honestCommit, evilCommit)
 
 	t.Log("Big step commitments match before divergence height")
@@ -563,340 +522,8 @@
 		ret = append(ret, hashForUint(i))
 	}
 	return ret
->>>>>>> 8f54e3fa
-}
-
-// func TestPrefixProof(t *testing.T) {
-// 	ctx := context.Background()
-// 	hashes := make([]common.Hash, 10)
-// 	for i := 0; i < len(hashes); i++ {
-// 		hashes[i] = crypto.Keccak256Hash([]byte(fmt.Sprintf("%d", i)))
-// 	}
-// 	manager, err := New(
-// 		hashes,
-// 		WithMaxWavmOpcodesPerBlock(56),
-// 		WithNumOpcodesPerBigStep(8),
-// 	)
-// 	require.NoError(t, err)
-
-// 	startHeight := uint64(4)
-// 	endHeight := uint64(7)
-
-// 	loCommit, err := manager.HistoryCommitmentUpTo(ctx, startHeight)
-// 	require.NoError(t, err)
-// 	hiCommit, err := manager.HistoryCommitmentUpTo(ctx, endHeight)
-// 	require.NoError(t, err)
-// 	packedProof, err := manager.PrefixProof(ctx, startHeight, endHeight)
-// 	require.NoError(t, err)
-
-// 	data, err := ProofArgs.Unpack(packedProof)
-// 	require.NoError(t, err)
-// 	preExpansion := data[0].([][32]byte)
-// 	proof := data[1].([][32]byte)
-
-// 	preExpansionHashes := make([]common.Hash, len(preExpansion))
-// 	for i := 0; i < len(preExpansion); i++ {
-// 		preExpansionHashes[i] = preExpansion[i]
-// 	}
-// 	prefixProof := make([]common.Hash, len(proof))
-// 	for i := 0; i < len(proof); i++ {
-// 		prefixProof[i] = proof[i]
-// 	}
-
-// 	err = prefixproofs.VerifyPrefixProof(&prefixproofs.VerifyPrefixProofConfig{
-// 		PreRoot:      loCommit.Merkle,
-// 		PreSize:      startHeight + 1,
-// 		PostRoot:     hiCommit.Merkle,
-// 		PostSize:     endHeight + 1,
-// 		PreExpansion: preExpansionHashes,
-// 		PrefixProof:  prefixProof,
-// 	})
-// 	require.NoError(t, err)
-
-// 	from := uint64(2)
-// 	to := uint64(3)
-// 	bigFrom := uint64(3)
-// 	bigTo := uint64(7)
-
-// 	bigCommit, err := manager.BigStepLeafCommitment(ctx, from, to)
-// 	require.NoError(t, err)
-
-// 	bigBisectCommit, err := manager.BigStepCommitmentUpTo(ctx, from, to, bigFrom)
-// 	require.NoError(t, err)
-// 	require.Equal(t, bigFrom, bigBisectCommit.Height)
-
-// 	bigProof, err := manager.BigStepPrefixProof(ctx, from, to, bigFrom, bigTo)
-// 	require.NoError(t, err)
-
-// 	data, err = ProofArgs.Unpack(bigProof)
-// 	require.NoError(t, err)
-// 	preExpansion = data[0].([][32]byte)
-// 	proof = data[1].([][32]byte)
-
-// 	preExpansionHashes = make([]common.Hash, len(preExpansion))
-// 	for i := 0; i < len(preExpansion); i++ {
-// 		preExpansionHashes[i] = preExpansion[i]
-// 	}
-// 	prefixProof = make([]common.Hash, len(proof))
-// 	for i := 0; i < len(proof); i++ {
-// 		prefixProof[i] = proof[i]
-// 	}
-
-// 	computed, err := prefixproofs.Root(preExpansionHashes)
-// 	require.NoError(t, err)
-// 	require.Equal(t, bigBisectCommit.Merkle, computed)
-
-// 	err = prefixproofs.VerifyPrefixProof(&prefixproofs.VerifyPrefixProofConfig{
-// 		PreRoot:      bigBisectCommit.Merkle,
-// 		PreSize:      bigFrom + 1,
-// 		PostRoot:     bigCommit.Merkle,
-// 		PostSize:     bigTo + 1,
-// 		PreExpansion: preExpansionHashes,
-// 		PrefixProof:  prefixProof,
-// 	})
-// 	require.NoError(t, err)
-// }
-
-// func TestDivergenceGranularity(t *testing.T) {
-// 	ctx := context.Background()
-// 	numStates := uint64(10)
-// 	bigStepSize := uint64(10)
-// 	maxOpcodesPerBlock := uint64(100)
-
-// 	honestStates, _, honestCounts := setupStates(t, numStates, 0 /* honest */)
-// 	honestManager, err := NewWithAssertionStates(
-// 		honestStates,
-// 		honestCounts,
-// 		WithMaxWavmOpcodesPerBlock(maxOpcodesPerBlock),
-// 		WithNumOpcodesPerBigStep(bigStepSize),
-// 	)
-// 	require.NoError(t, err)
-
-// 	fromBlock := uint64(1)
-// 	toBlock := uint64(2)
-// 	honestCommit, err := honestManager.BigStepLeafCommitment(
-// 		ctx,
-// 		fromBlock,
-// 		toBlock,
-// 	)
-// 	require.NoError(t, err)
-
-// 	t.Log("Big step leaf commitment height", honestCommit.Height)
-
-// 	divergenceHeight := uint64(3)
-// 	evilStates, _, evilCounts := setupStates(t, numStates, divergenceHeight)
-
-// 	evilManager, err := NewWithAssertionStates(
-// 		evilStates,
-// 		evilCounts,
-// 		WithBigStepStateDivergenceHeight(divergenceHeight),   // Diverges at the 3rd big step.
-// 		WithSmallStepStateDivergenceHeight(divergenceHeight), // Diverges at the 3rd small step, within the 3rd big step.
-// 		WithMaxWavmOpcodesPerBlock(maxOpcodesPerBlock),
-// 		WithNumOpcodesPerBigStep(bigStepSize),
-// 	)
-// 	require.NoError(t, err)
-
-// 	// Big step challenge granularity.
-// 	evilCommit, err := evilManager.BigStepLeafCommitment(
-// 		ctx,
-// 		fromBlock,
-// 		toBlock,
-// 	)
-// 	require.NoError(t, err)
-
-// 	require.Equal(t, honestCommit.Height, evilCommit.Height)
-// 	require.Equal(t, honestCommit.FirstLeaf, evilCommit.FirstLeaf)
-// 	require.NotEqual(t, honestCommit.Merkle, evilCommit.Merkle)
-
-// 	// Check if big step commitments between the validators agree before the divergence height.
-// 	checkHeight := divergenceHeight - 1
-// 	honestCommit, err = honestManager.BigStepCommitmentUpTo(
-// 		ctx,
-// 		fromBlock,
-// 		toBlock,
-// 		checkHeight,
-// 	)
-// 	require.NoError(t, err)
-// 	evilCommit, err = evilManager.BigStepCommitmentUpTo(
-// 		ctx,
-// 		fromBlock,
-// 		toBlock,
-// 		checkHeight,
-// 	)
-// 	require.NoError(t, err)
-// 	require.Equal(t, honestCommit, evilCommit)
-
-// 	// Check if big step commitments between the validators disagree starting at the divergence height.
-// 	honestCommit, err = honestManager.BigStepCommitmentUpTo(
-// 		ctx,
-// 		fromBlock,
-// 		toBlock,
-// 		divergenceHeight,
-// 	)
-// 	require.NoError(t, err)
-// 	evilCommit, err = evilManager.BigStepCommitmentUpTo(
-// 		ctx,
-// 		fromBlock,
-// 		toBlock,
-// 		divergenceHeight,
-// 	)
-// 	require.NoError(t, err)
-
-// 	require.Equal(t, honestCommit.Height, evilCommit.Height)
-// 	require.Equal(t, honestCommit.FirstLeaf, evilCommit.FirstLeaf)
-// 	require.NotEqual(t, honestCommit.Merkle, evilCommit.Merkle)
-
-// 	// Small step challenge granularity.
-// 	honestCommit, err = honestManager.SmallStepLeafCommitment(
-// 		ctx,
-// 		fromBlock,
-// 		toBlock,
-// 	)
-// 	require.NoError(t, err)
-
-// 	evilCommit, err = evilManager.SmallStepLeafCommitment(
-// 		ctx,
-// 		fromBlock,
-// 		toBlock,
-// 	)
-// 	require.NoError(t, err)
-
-// 	t.Log("Small step leaf commitment height", honestCommit.Height)
-// 	require.Equal(t, honestCommit.Height, evilCommit.Height)
-// 	require.Equal(t, honestCommit.FirstLeaf, evilCommit.FirstLeaf)
-// 	require.NotEqual(t, honestCommit.Merkle, evilCommit.Merkle)
-
-// 	// Check if small step commitments between the validators agree before the divergence height.
-// 	checkHeight = divergenceHeight - 1
-// 	honestCommit, err = honestManager.SmallStepCommitmentUpTo(
-// 		ctx,
-// 		fromBlock,
-// 		toBlock,
-// 		checkHeight,
-// 	)
-// 	require.NoError(t, err)
-// 	evilCommit, err = evilManager.SmallStepCommitmentUpTo(
-// 		ctx,
-// 		fromBlock,
-// 		toBlock,
-// 		checkHeight,
-// 	)
-// 	require.NoError(t, err)
-// 	require.Equal(t, honestCommit, evilCommit)
-
-// 	// Check if small step commitments between the validators disagree starting at the divergence height.
-// 	honestCommit, err = honestManager.SmallStepCommitmentUpTo(
-// 		ctx,
-// 		fromBlock,
-// 		toBlock,
-// 		divergenceHeight,
-// 	)
-// 	require.NoError(t, err)
-// 	evilCommit, err = evilManager.SmallStepCommitmentUpTo(
-// 		ctx,
-// 		fromBlock,
-// 		toBlock,
-// 		divergenceHeight,
-// 	)
-// 	require.NoError(t, err)
-
-// 	require.Equal(t, honestCommit.Height, evilCommit.Height)
-// 	require.Equal(t, honestCommit.FirstLeaf, evilCommit.FirstLeaf)
-// 	require.NotEqual(t, honestCommit.Merkle, evilCommit.Merkle)
-// }
-
-// func setupStates(t *testing.T, numStates, divergenceHeight uint64) ([]*protocol.ExecutionState, []common.Hash, []*big.Int) {
-// 	t.Helper()
-// 	states := make([]*protocol.ExecutionState, numStates)
-// 	roots := make([]common.Hash, numStates)
-// 	inboxCounts := make([]*big.Int, numStates)
-// 	for i := uint64(0); i < numStates; i++ {
-// 		var blockHash common.Hash
-// 		if divergenceHeight == 0 || i < divergenceHeight {
-// 			blockHash = crypto.Keccak256Hash([]byte(fmt.Sprintf("%d", i)))
-// 		} else {
-// 			junkRoot := make([]byte, 32)
-// 			_, err := rand.Read(junkRoot)
-// 			require.NoError(t, err)
-// 			blockHash = crypto.Keccak256Hash(junkRoot)
-// 		}
-// 		state := &protocol.ExecutionState{
-// 			GlobalState: protocol.GoGlobalState{
-// 				BlockHash: blockHash,
-// 				Batch:     1,
-// 			},
-// 			MachineStatus: protocol.MachineStatusFinished,
-// 		}
-// 		states[i] = state
-// 		roots[i] = protocol.ComputeStateHash(state, big.NewInt(1))
-// 		inboxCounts[i] = big.NewInt(1)
-// 	}
-// 	return states, roots, inboxCounts
-// }
-
-// func TestPrefixProofs(t *testing.T) {
-// 	ctx := context.Background()
-// 	for _, c := range []struct {
-// 		lo uint64
-// 		hi uint64
-// 	}{
-// 		{0, 1},
-// 		{0, 3},
-// 		{1, 2},
-// 		{1, 3},
-// 		{1, 15},
-// 		{17, 255},
-// 		{23, 255},
-// 		{20, 511},
-// 	} {
-// 		leaves := hashesForUints(0, c.hi+1)
-// 		manager, err := New(leaves)
-// 		require.NoError(t, err)
-
-// 		packedProof, err := manager.PrefixProof(ctx, c.lo, c.hi)
-// 		require.NoError(t, err)
-
-// 		data, err := ProofArgs.Unpack(packedProof)
-// 		require.NoError(t, err)
-// 		preExpansion := data[0].([][32]byte)
-// 		proof := data[1].([][32]byte)
-
-// 		preExpansionHashes := make([]common.Hash, len(preExpansion))
-// 		for i := 0; i < len(preExpansion); i++ {
-// 			preExpansionHashes[i] = preExpansion[i]
-// 		}
-// 		prefixProof := make([]common.Hash, len(proof))
-// 		for i := 0; i < len(proof); i++ {
-// 			prefixProof[i] = proof[i]
-// 		}
-
-// 		postExpansion, err := manager.HistoryCommitmentUpTo(ctx, c.hi)
-// 		require.NoError(t, err)
-
-// 		root, err := prefixproofs.Root(preExpansionHashes)
-// 		require.NoError(t, err)
-
-// 		cfg := &prefixproofs.VerifyPrefixProofConfig{
-// 			PreRoot:      root,
-// 			PreSize:      c.lo + 1,
-// 			PostRoot:     postExpansion.Merkle,
-// 			PostSize:     c.hi + 1,
-// 			PreExpansion: preExpansionHashes,
-// 			PrefixProof:  prefixProof,
-// 		}
-// 		err = prefixproofs.VerifyPrefixProof(cfg)
-// 		require.NoError(t, err)
-// 	}
-// }
-
-// func hashesForUints(lo, hi uint64) []common.Hash {
-// 	var ret []common.Hash
-// 	for i := lo; i < hi; i++ {
-// 		ret = append(ret, hashForUint(i))
-// 	}
-// 	return ret
-// }
-
-// func hashForUint(x uint64) common.Hash {
-// 	return crypto.Keccak256Hash(binary.BigEndian.AppendUint64([]byte{}, x))
-// }+}
+
+func hashForUint(x uint64) common.Hash {
+	return crypto.Keccak256Hash(binary.BigEndian.AppendUint64([]byte{}, x))
+}