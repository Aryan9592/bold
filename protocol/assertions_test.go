--- conflicted
+++ resolved
@@ -207,70 +207,6 @@
 
 	timeRef := util.NewArtificialTimeReference()
 	assertionsChain := NewAssertionChain(ctx, timeRef, testChallengePeriod)
-<<<<<<< HEAD
-
-	err := assertionsChain.Tx(func(tx *ActiveTx, p OnChainProtocol) error {
-		chain := p.(*AssertionChain)
-
-		genesisCommitHash := CommitHash((StateCommitment{}).Hash())
-		t.Run("inputs do not have a height difference of one", func(t *testing.T) {
-			vertexCommit := util.HistoryCommitment{
-				Height: 2,
-			}
-			parentCommit := util.HistoryCommitment{
-				Height: 0,
-			}
-			ok, err := chain.IsAtOneStepFork(
-				tx,
-				genesisCommitHash,
-				vertexCommit,
-				parentCommit,
-			)
-			require.NoError(t, err)
-			require.False(t, ok)
-		})
-		t.Run("vertices not found for challenge", func(t *testing.T) {
-			vertexCommit := util.HistoryCommitment{
-				Height: 1,
-			}
-			parentCommit := util.HistoryCommitment{
-				Height: 0,
-			}
-			_, err := chain.IsAtOneStepFork(
-				tx,
-				genesisCommitHash,
-				vertexCommit,
-				parentCommit,
-			)
-			require.ErrorContains(t, err, "challenge vertices not found")
-		})
-		t.Run("empty list of vertices", func(t *testing.T) {
-			vertexCommit := util.HistoryCommitment{
-				Height: 1,
-			}
-			parentCommit := util.HistoryCommitment{
-				Height: 0,
-			}
-			vertices := map[VertexSequenceNumber]*ChallengeVertex{}
-			chain.challengeVerticesByCommitHashSeqNum[genesisCommitHash] = vertices
-			ok, err := chain.IsAtOneStepFork(
-				tx,
-				genesisCommitHash,
-				vertexCommit,
-				parentCommit,
-			)
-			require.NoError(t, err)
-			require.False(t, ok)
-		})
-		t.Run("only one vertex with a height diff of one from its parent", func(t *testing.T) {
-			vertexCommit := util.HistoryCommitment{
-				Height: 1,
-			}
-			parentCommit := util.HistoryCommitment{
-				Height: 0,
-			}
-			vertices := map[VertexSequenceNumber]*ChallengeVertex{
-=======
 	genesisCommitHash := CommitHash((StateCommitment{}).Hash())
 
 	tests := []struct {
@@ -300,7 +236,6 @@
 			parentHeight: 0,
 			want:         false,
 			vertices: map[VertexSequenceNumber]*ChallengeVertex{
->>>>>>> df7efa80
 				1: {
 					Prev: util.Some(&ChallengeVertex{
 						Commitment: util.HistoryCommitment{},
@@ -310,27 +245,6 @@
 						Merkle: common.BytesToHash([]byte{1}),
 					},
 				},
-<<<<<<< HEAD
-			}
-			chain.challengeVerticesByCommitHashSeqNum[genesisCommitHash] = vertices
-			ok, err := chain.IsAtOneStepFork(
-				tx,
-				genesisCommitHash,
-				vertexCommit,
-				parentCommit,
-			)
-			require.NoError(t, err)
-			require.False(t, ok)
-		})
-		t.Run("more than one vertex with a height diff of one from its parent", func(t *testing.T) {
-			vertexCommit := util.HistoryCommitment{
-				Height: 1,
-			}
-			parentCommit := util.HistoryCommitment{
-				Height: 0,
-			}
-			vertices := map[VertexSequenceNumber]*ChallengeVertex{
-=======
 			},
 		},
 		{
@@ -385,7 +299,6 @@
 			parentHeight: 0,
 			want:         true,
 			vertices: map[VertexSequenceNumber]*ChallengeVertex{
->>>>>>> df7efa80
 				1: {
 					Prev: util.Some(&ChallengeVertex{
 						Commitment: util.HistoryCommitment{},
@@ -404,23 +317,6 @@
 						Merkle: common.BytesToHash([]byte{2}),
 					},
 				},
-<<<<<<< HEAD
-			}
-			chain.challengeVerticesByCommitHashSeqNum[genesisCommitHash] = vertices
-			ok, err := chain.IsAtOneStepFork(
-				tx,
-				genesisCommitHash,
-				vertexCommit,
-				parentCommit,
-			)
-			require.NoError(t, err)
-			require.True(t, ok)
-		})
-
-		return nil
-	})
-	require.NoError(t, err)
-=======
 			},
 		},
 		{
@@ -484,7 +380,6 @@
 			require.NoError(t, err)
 		})
 	}
->>>>>>> df7efa80
 }
 
 func TestChallengeVertexByHistoryCommit(t *testing.T) {
