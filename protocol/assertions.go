--- conflicted
+++ resolved
@@ -5,10 +5,7 @@
 	"encoding/binary"
 	"encoding/hex"
 	"errors"
-<<<<<<< HEAD
 	"fmt"
-=======
->>>>>>> 30e0629f
 	"sync"
 	"time"
 
@@ -39,52 +36,13 @@
 	ChainWriter
 	EventProvider
 	AssertionManager
-<<<<<<< HEAD
 	ChainVisualizer
-}
-
-// ChainReader can make non-mutating calls to the on-chain protocol.
-type ChainReader interface {
-	ChallengePeriodLength() time.Duration
-	Call(clo func(*InnerAssertionChain) error) error
-}
-
-// ChainWriter can make mutating calls to the on-chain protocol.
-type ChainWriter interface {
-	Tx(clo func(*InnerAssertionChain) error) error
-}
-
-// EventProvider allows subscribing to chain events for the on-chain protocol.
-type EventProvider interface {
-	Subscribe(ctx context.Context) <-chan AssertionChainEvent
-}
-
-// AssertionManager allows the creation of new leaves for a Staker with a State Commitment
-// and a previous assertion.
-type AssertionManager interface {
-	LatestConfirmed() *Assertion
-	CreateLeaf(prev *Assertion, commitment StateCommitment, staker common.Address) (*Assertion, error)
-}
-
-type ChainVisualizer interface {
-	Visualize() string
-}
-
-type StateCommitment struct {
-	Height uint64
-	State  common.Hash
-}
-
-func (comm *StateCommitment) Hash() common.Hash {
-	return crypto.Keccak256Hash(binary.BigEndian.AppendUint64([]byte{}, comm.Height), comm.State.Bytes())
-=======
 }
 
 // ChainReader can make non-mutating calls to the on-chain protocol.
 type ChainReader interface {
 	ChallengePeriodLength() time.Duration
 	Call(clo func(*AssertionChain) error) error
->>>>>>> 30e0629f
 }
 
 // ChainWriter can make mutating calls to the on-chain protocol.
@@ -102,6 +60,10 @@
 type AssertionManager interface {
 	LatestConfirmed() *Assertion
 	CreateLeaf(prev *Assertion, commitment util.HistoryCommitment, staker common.Address) (*Assertion, error)
+}
+
+type ChainVisualizer interface {
+	Visualize() string
 }
 
 type AssertionChain struct {
@@ -126,10 +88,6 @@
 	return clo(chain)
 }
 
-func (chain *AssertionChain) ChallengePeriodLength() time.Duration {
-	return chain.inner.challengePeriod
-}
-
 const (
 	PendingAssertionState = iota
 	ConfirmedAssertionState
@@ -141,13 +99,8 @@
 type Assertion struct {
 	chain                   *AssertionChain
 	status                  AssertionState
-<<<<<<< HEAD
 	SequenceNum             uint64
-	StateCommitment         StateCommitment
-=======
-	sequenceNum             uint64
-	stateCommitment         util.HistoryCommitment
->>>>>>> 30e0629f
+	StateCommitment         util.HistoryCommitment
 	prev                    util.Option[*Assertion]
 	isFirstChild            bool
 	firstChildCreationTime  util.Option[time.Time]
@@ -160,17 +113,10 @@
 	genesis := &Assertion{
 		chain:       nil,
 		status:      ConfirmedAssertionState,
-<<<<<<< HEAD
 		SequenceNum: 0,
-		StateCommitment: StateCommitment{
-			Height: 0,
-			State:  common.Hash{},
-=======
-		sequenceNum: 0,
-		stateCommitment: util.HistoryCommitment{
+		StateCommitment: util.HistoryCommitment{
 			Height: 0,
 			Merkle: common.Hash{},
->>>>>>> 30e0629f
 		},
 		prev:                    util.EmptyOption[*Assertion](),
 		isFirstChild:            false,
@@ -196,23 +142,7 @@
 	return chain.challengePeriod
 }
 
-<<<<<<< HEAD
-func (chain *AssertionChain) CreateLeaf(prev *Assertion, commitment StateCommitment, staker common.Address) (*Assertion, error) {
-	return chain.inner.CreateLeaf(prev, commitment, staker)
-}
-
-func (chain *AssertionChain) Subscribe(ctx context.Context) <-chan AssertionChainEvent {
-	return chain.inner.feed.Subscribe(ctx)
-}
-
 func (chain *AssertionChain) LatestConfirmed() *Assertion {
-	return chain.inner.LatestConfirmed()
-}
-
-func (chain *InnerAssertionChain) LatestConfirmed() *Assertion {
-=======
-func (chain *AssertionChain) LatestConfirmed() *Assertion {
->>>>>>> 30e0629f
 	return chain.assertions[chain.confirmedLatest]
 }
 
@@ -220,21 +150,13 @@
 	chain.feed.Subscribe(ctx, ch)
 }
 
-<<<<<<< HEAD
-func (chain *InnerAssertionChain) CreateLeaf(prev *Assertion, commitment StateCommitment, staker common.Address) (*Assertion, error) {
-=======
 func (chain *AssertionChain) CreateLeaf(prev *Assertion, commitment util.HistoryCommitment, staker common.Address) (*Assertion, error) {
->>>>>>> 30e0629f
 	chain.mutex.Lock()
 	defer chain.mutex.Unlock()
 	if prev.chain != chain {
 		return nil, ErrWrongChain
 	}
-<<<<<<< HEAD
 	if prev.StateCommitment.Height >= commitment.Height {
-=======
-	if prev.stateCommitment.Height >= commitment.Height {
->>>>>>> 30e0629f
 		return nil, ErrInvalid
 	}
 	dedupeCode := crypto.Keccak256Hash(binary.BigEndian.AppendUint64(commitment.Hash().Bytes(), prev.SequenceNum))
@@ -262,15 +184,9 @@
 	chain.assertions = append(chain.assertions, leaf)
 	chain.dedupe[dedupeCode] = true
 	chain.feed.Append(&CreateLeafEvent{
-<<<<<<< HEAD
-		prevSeqNum: prev.SequenceNum,
-		seqNum:     leaf.SequenceNum,
+		PrevSeqNum: prev.SequenceNum,
+		SeqNum:     leaf.SequenceNum,
 		Commitment: leaf.StateCommitment,
-=======
-		PrevSeqNum: prev.sequenceNum,
-		SeqNum:     leaf.sequenceNum,
-		Commitment: leaf.stateCommitment,
->>>>>>> 30e0629f
 		Staker:     staker,
 	})
 	return leaf, nil
@@ -288,11 +204,7 @@
 	}
 	a.status = RejectedAssertionState
 	a.chain.feed.Append(&RejectEvent{
-<<<<<<< HEAD
-		seqNum: a.SequenceNum,
-=======
-		SeqNum: a.sequenceNum,
->>>>>>> 30e0629f
+		SeqNum: a.SequenceNum,
 	})
 	return nil
 }
@@ -317,11 +229,7 @@
 	}
 	a.status = RejectedAssertionState
 	a.chain.feed.Append(&RejectEvent{
-<<<<<<< HEAD
-		seqNum: a.SequenceNum,
-=======
-		SeqNum: a.sequenceNum,
->>>>>>> 30e0629f
+		SeqNum: a.SequenceNum,
 	})
 	return nil
 }
@@ -346,11 +254,7 @@
 	a.status = ConfirmedAssertionState
 	a.chain.confirmedLatest = a.SequenceNum
 	a.chain.feed.Append(&ConfirmEvent{
-<<<<<<< HEAD
 		SeqNum: a.SequenceNum,
-=======
-		SeqNum: a.sequenceNum,
->>>>>>> 30e0629f
 	})
 	return nil
 }
@@ -379,11 +283,7 @@
 	a.status = ConfirmedAssertionState
 	a.chain.confirmedLatest = a.SequenceNum
 	a.chain.feed.Append(&ConfirmEvent{
-<<<<<<< HEAD
 		SeqNum: a.SequenceNum,
-=======
-		SeqNum: a.sequenceNum,
->>>>>>> 30e0629f
 	})
 	return nil
 }
@@ -441,11 +341,7 @@
 	ret.includedHistories[root.commitment.Hash()] = true
 	parent.challenge = util.FullOption[*Challenge](ret)
 	parent.chain.feed.Append(&StartChallengeEvent{
-<<<<<<< HEAD
-		parentSeqNum: parent.SequenceNum,
-=======
-		ParentSeqNum: parent.sequenceNum,
->>>>>>> 30e0629f
+		ParentSeqNum: parent.SequenceNum,
 	})
 	return ret, nil
 }
@@ -486,17 +382,10 @@
 	chal.nextSequenceNum++
 	chal.root.maybeNewPresumptiveSuccessor(leaf)
 	chal.feed.Append(&ChallengeLeafEvent{
-<<<<<<< HEAD
-		sequenceNum:       leaf.sequenceNum,
-		winnerIfConfirmed: assertion.SequenceNum,
-		history:           history,
-		becomesPS:         leaf.prev.presumptiveSuccessor == leaf,
-=======
 		SequenceNum:       leaf.sequenceNum,
-		WinnerIfConfirmed: assertion.sequenceNum,
+		WinnerIfConfirmed: assertion.SequenceNum,
 		History:           history,
 		BecomesPS:         leaf.prev.presumptiveSuccessor == leaf,
->>>>>>> 30e0629f
 	})
 	return leaf, nil
 }
@@ -711,7 +600,7 @@
 	graph.Attr("rankdir", "RL")
 	graph.Attr("labeljust", "l")
 
-	assertions := chain.inner.assertions
+	assertions := chain.assertions
 	// Construct nodes
 	m := make(map[[32]byte]*vizNode)
 	for i := 0; i < len(assertions); i++ {
