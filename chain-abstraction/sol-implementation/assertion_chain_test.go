package solimpl_test

import (
	"context"
	"testing"

	protocol "github.com/OffchainLabs/challenge-protocol-v2/chain-abstraction"
	solimpl "github.com/OffchainLabs/challenge-protocol-v2/chain-abstraction/sol-implementation"
	"github.com/OffchainLabs/challenge-protocol-v2/testing/setup"
	"github.com/ethereum/go-ethereum/common"
	"github.com/stretchr/testify/require"
)

func TestCreateAssertion(t *testing.T) {
	ctx := context.Background()
	cfg, err := setup.SetupChainsWithEdgeChallengeManager()
	require.NoError(t, err)
	chain := cfg.Chains[0]
	backend := cfg.Backend

	t.Run("OK", func(t *testing.T) {
		latestBlockHash := common.Hash{}
		for i := uint64(0); i < 100; i++ {
			latestBlockHash = backend.Commit()
		}

		prevCreationInfo := &protocol.AssertionCreatedInfo{
			AfterState: (&protocol.ExecutionState{
				GlobalState:   protocol.GoGlobalState{},
				MachineStatus: protocol.MachineStatusFinished,
			}).AsSolidityStruct(),
		}
		postState := &protocol.ExecutionState{
			GlobalState: protocol.GoGlobalState{
				BlockHash:  latestBlockHash,
				SendRoot:   common.Hash{},
				Batch:      1,
				PosInBatch: 0,
			},
			MachineStatus: protocol.MachineStatusFinished,
		}
<<<<<<< HEAD
		assertion, err := chain.CreateAssertion(ctx, prevState, postState)
=======
		_, err := chain.CreateAssertion(ctx, prevCreationInfo, postState)
>>>>>>> 567eeb6d
		require.NoError(t, err)
		t.Logf("%+v", assertion)
		require.Equal(t, 1, 2)

		_, err = chain.CreateAssertion(ctx, prevCreationInfo, postState)
		require.ErrorContains(t, err, "ALREADY_STAKED")
	})
	t.Run("can create fork", func(t *testing.T) {
		t.Skip()
		assertionChain := cfg.Chains[1]

		for i := uint64(0); i < 100; i++ {
			backend.Commit()
		}

		prevCreationInfo := &protocol.AssertionCreatedInfo{
			AfterState: (&protocol.ExecutionState{
				GlobalState:   protocol.GoGlobalState{},
				MachineStatus: protocol.MachineStatusFinished,
			}).AsSolidityStruct(),
		}
		postState := &protocol.ExecutionState{
			GlobalState: protocol.GoGlobalState{
				BlockHash:  common.BytesToHash([]byte("evil hash")),
				SendRoot:   common.Hash{},
				Batch:      1,
				PosInBatch: 0,
			},
			MachineStatus: protocol.MachineStatusFinished,
		}
		_, err := assertionChain.CreateAssertion(ctx, prevCreationInfo, postState)
		require.NoError(t, err)
	})
}

func TestAssertionBySequenceNum(t *testing.T) {
	ctx := context.Background()
	cfg, err := setup.SetupChainsWithEdgeChallengeManager()
	require.NoError(t, err)
	chain := cfg.Chains[0]
	latestConfirmed, err := chain.LatestConfirmed(ctx)
<<<<<<< HEAD
=======
	require.NoError(t, err)
>>>>>>> 567eeb6d
	_, err = chain.GetAssertion(ctx, latestConfirmed.Id())
	require.NoError(t, err)

	_, err = chain.GetAssertion(ctx, protocol.AssertionId(common.BytesToHash([]byte("foo"))))
	require.ErrorIs(t, err, solimpl.ErrNotFound)
}

func TestChallengePeriodBlocks(t *testing.T) {
	ctx := context.Background()
	cfg, err := setup.SetupChainsWithEdgeChallengeManager()
	require.NoError(t, err)
	chain := cfg.Chains[0]

	manager, err := chain.SpecChallengeManager(ctx)
	require.NoError(t, err)

	chalPeriod, err := manager.ChallengePeriodBlocks(ctx)
	require.NoError(t, err)
	require.Equal(t, uint64(20), chalPeriod)
}<|MERGE_RESOLUTION|>--- conflicted
+++ resolved
@@ -39,14 +39,8 @@
 			},
 			MachineStatus: protocol.MachineStatusFinished,
 		}
-<<<<<<< HEAD
-		assertion, err := chain.CreateAssertion(ctx, prevState, postState)
-=======
 		_, err := chain.CreateAssertion(ctx, prevCreationInfo, postState)
->>>>>>> 567eeb6d
 		require.NoError(t, err)
-		t.Logf("%+v", assertion)
-		require.Equal(t, 1, 2)
 
 		_, err = chain.CreateAssertion(ctx, prevCreationInfo, postState)
 		require.ErrorContains(t, err, "ALREADY_STAKED")
@@ -85,10 +79,7 @@
 	require.NoError(t, err)
 	chain := cfg.Chains[0]
 	latestConfirmed, err := chain.LatestConfirmed(ctx)
-<<<<<<< HEAD
-=======
 	require.NoError(t, err)
->>>>>>> 567eeb6d
 	_, err = chain.GetAssertion(ctx, latestConfirmed.Id())
 	require.NoError(t, err)
 
