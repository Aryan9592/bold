--- conflicted
+++ resolved
@@ -11,21 +11,13 @@
 	"time"
 
 	"fmt"
-<<<<<<< HEAD
 
 	"github.com/OffchainLabs/challenge-protocol-v2/solgen/go/rollupgen"
-=======
-	"github.com/OffchainLabs/challenge-protocol-v2/solgen/go/challengeV2gen"
->>>>>>> 16f75e21
 	"github.com/OffchainLabs/challenge-protocol-v2/util"
 	"github.com/ethereum/go-ethereum/accounts/abi"
 	"github.com/ethereum/go-ethereum/accounts/abi/bind"
 	"github.com/ethereum/go-ethereum/common"
 	"github.com/ethereum/go-ethereum/core/types"
-<<<<<<< HEAD
-=======
-	"github.com/ethereum/go-ethereum/crypto"
->>>>>>> 16f75e21
 	"github.com/pkg/errors"
 )
 
@@ -65,14 +57,9 @@
 // that implements the protocol interface.
 type AssertionChain struct {
 	backend    ChainBackend
-<<<<<<< HEAD
 	caller     *rollupgen.RollupCoreCaller
 	userLogic  *rollupgen.RollupUserLogicCaller
 	writer     *rollupgen.RollupUserLogicTransactor
-=======
-	caller     *challengeV2gen.AssertionChainCaller
-	writer     *challengeV2gen.AssertionChainTransactor
->>>>>>> 16f75e21
 	callOpts   *bind.CallOpts
 	txOpts     *bind.TransactOpts
 	stakerAddr common.Address
@@ -106,7 +93,6 @@
 	if err != nil {
 		return nil, err
 	}
-	assertionChainBinding.ParseAssertionCreated(nil)
 	chain.caller = &coreBinding.RollupCoreCaller
 	chain.userLogic = &assertionChainBinding.RollupUserLogicCaller
 	chain.writer = &assertionChainBinding.RollupUserLogicTransactor
@@ -114,17 +100,12 @@
 }
 
 // ChallengePeriodSeconds
-<<<<<<< HEAD
 func (ac *AssertionChain) ChallengePeriodSeconds() (time.Duration, error) {
 	manager, err := ac.ChallengeManager()
 	if err != nil {
 		return time.Second, err
 	}
 	res, err := manager.caller.ChallengePeriodSec(ac.callOpts)
-=======
-func (ac *AssertionChain) ChallengePeriodSeconds(ctx context.Context) (time.Duration, error) {
-	res, err := ac.caller.ChallengePeriodSeconds(ac.callOpts)
->>>>>>> 16f75e21
 	if err != nil {
 		return time.Second, err
 	}
@@ -132,13 +113,8 @@
 }
 
 // AssertionByID --
-<<<<<<< HEAD
 func (ac *AssertionChain) AssertionByID(assertionNum uint64) (*Assertion, error) {
 	res, err := ac.caller.GetAssertion(ac.callOpts, assertionNum)
-=======
-func (ac *AssertionChain) AssertionByID(ctx context.Context, assertionId common.Hash) (*Assertion, error) {
-	res, err := ac.caller.GetAssertion(ac.callOpts, assertionId)
->>>>>>> 16f75e21
 	if err != nil {
 		return nil, err
 	}
@@ -163,7 +139,6 @@
 // CreateAssertion makes an on-chain claim given a previous assertion state, a commitment.
 func (ac *AssertionChain) CreateAssertion(
 	ctx context.Context,
-<<<<<<< HEAD
 	height uint64,
 	prevAssertionId uint64,
 	prevAssertionState *ExecutionState,
@@ -195,23 +170,11 @@
 			},
 			common.Hash{}, // Expected hash.
 			prevInboxMaxCount,
-=======
-	commitment util.StateCommitment,
-	prevAssertionId common.Hash,
-) (*Assertion, error) {
-	_, err := transact(ctx, ac.backend, func() (*types.Transaction, error) {
-		return ac.writer.CreateNewAssertion(
-			ac.txOpts,
-			commitment.StateRoot,
-			big.NewInt(int64(commitment.Height)),
-			prevAssertionId,
->>>>>>> 16f75e21
 		)
 	})
 	if createErr := handleCreateAssertionError(err, height, postState.GlobalState.BlockHash); createErr != nil {
 		return nil, createErr
 	}
-<<<<<<< HEAD
 
 	fmt.Printf("%+v\n", receipt)
 
@@ -223,26 +186,6 @@
 func (ac *AssertionChain) CreateSuccessionChallenge(ctx context.Context, assertionId uint64) (*Challenge, error) {
 	_, err := transact(ctx, ac.backend, func() (*types.Transaction, error) {
 		return ac.writer.CreateChallenge(
-=======
-	assertionId := getAssertionId(commitment, prevAssertionId)
-	return ac.AssertionByID(ctx, assertionId)
-}
-
-func (ac *AssertionChain) UpdateChallengeManager(ctx context.Context, a common.Address) error {
-	_, err := transact(ctx, ac.backend, func() (*types.Transaction, error) {
-		return ac.writer.UpdateChallengeManager(ac.txOpts, a)
-	})
-	return err
-}
-
-// CreateSuccessionChallenge creates a succession challenge
-func (ac *AssertionChain) CreateSuccessionChallenge(
-	ctx context.Context,
-	assertionId common.Hash,
-) (*Challenge, error) {
-	_, err := transact(ctx, ac.backend, func() (*types.Transaction, error) {
-		return ac.writer.CreateSuccessionChallenge(
->>>>>>> 16f75e21
 			ac.txOpts,
 			assertionId,
 		)
@@ -254,11 +197,7 @@
 	if err != nil {
 		return nil, err
 	}
-<<<<<<< HEAD
-	challengeId, err := manager.CalculateChallengeId(common.Hash{}, BlockChallenge)
-=======
-	challengeId, err := manager.CalculateChallengeId(ctx, assertionId, BlockChallenge)
->>>>>>> 16f75e21
+	challengeId, err := manager.CalculateChallengeId(ctx, common.Hash{}, BlockChallenge)
 	if err != nil {
 		return nil, err
 	}
@@ -266,13 +205,8 @@
 }
 
 // Confirm creates a confirmation for the given assertion.
-<<<<<<< HEAD
 func (a *Assertion) Confirm() error {
 	_, err := a.chain.writer.ConfirmNextAssertion(a.chain.txOpts, common.Hash{}, common.Hash{})
-=======
-func (a *Assertion) Confirm(ctx context.Context) error {
-	_, err := a.chain.writer.ConfirmAssertion(a.chain.txOpts, a.id)
->>>>>>> 16f75e21
 	switch {
 	case err == nil:
 		return nil
@@ -286,13 +220,8 @@
 }
 
 // Reject creates a rejection for the given assertion.
-<<<<<<< HEAD
 func (a *Assertion) Reject() error {
 	_, err := a.chain.writer.RejectNextAssertion(a.chain.txOpts, a.chain.stakerAddr)
-=======
-func (a *Assertion) Reject(ctx context.Context) error {
-	_, err := a.chain.writer.RejectAssertion(a.chain.txOpts, a.id)
->>>>>>> 16f75e21
 	switch {
 	case err == nil:
 		return nil
@@ -373,32 +302,6 @@
 	receipt, err := backend.TransactionReceipt(ctx, tx.Hash())
 	if err != nil {
 		return nil, err
-<<<<<<< HEAD
-=======
-	}
-	if receipt.Status != 1 {
-		return nil, fmt.Errorf("receipt status shows failing transaction: %+v", receipt)
-	}
-	return receipt, nil
-}
-
-// Constructs and assertion ID which is built as
-// keccak256(abi.encodePacked(stateRoot,height,prevAssertionId)).
-func getAssertionId(
-	commitment util.StateCommitment,
-	prevAssertionId common.Hash,
-) common.Hash {
-	arguments := abi.Arguments{
-		{
-			Type: hashTy,
-		},
-		{
-			Type: uint256Ty,
-		},
-		{
-			Type: hashTy,
-		},
->>>>>>> 16f75e21
 	}
 	if receipt.Status != 1 {
 		return nil, fmt.Errorf("receipt status shows failing transaction: %+v", receipt)
