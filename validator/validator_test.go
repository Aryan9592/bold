package validator

import (
	"context"
	"fmt"
	"math/big"
	"path/filepath"
	"runtime"
	"strings"
	"testing"
	"time"

	"github.com/OffchainLabs/new-rollup-exploration/protocol"
	statemanager "github.com/OffchainLabs/new-rollup-exploration/state-manager"
	"github.com/OffchainLabs/new-rollup-exploration/testing/mocks"
	"github.com/OffchainLabs/new-rollup-exploration/util"
	"github.com/ethereum/go-ethereum/common"
	"github.com/sirupsen/logrus/hooks/test"
	"github.com/stretchr/testify/require"
)

func Test_processLeafCreation(t *testing.T) {
	ctx := context.Background()
	_ = ctx
	t.Run("no fork detected", func(t *testing.T) {
		logsHook := test.NewGlobal()
		v, _, s := setupValidator(t)

		parentSeqNum := protocol.SequenceNum(1)
		prevRoot := common.BytesToHash([]byte("foo"))
		parentAssertion := &protocol.Assertion{
			StateCommitment: protocol.StateCommitment{
				StateRoot: prevRoot,
				Height:    uint64(parentSeqNum),
			},
		}
		seqNum := parentSeqNum + 1
		newlyCreatedAssertion := &protocol.Assertion{
			Prev:            util.Some[*protocol.Assertion](parentAssertion),
			SequenceNum:     seqNum,
			StateCommitment: protocol.StateCommitment{},
			Staker:          util.Some[common.Address](common.BytesToAddress([]byte("foo"))),
		}
		ev := &protocol.CreateLeafEvent{
			PrevSeqNum:          parentAssertion.SequenceNum,
			PrevStateCommitment: parentAssertion.StateCommitment,
			SeqNum:              newlyCreatedAssertion.SequenceNum,
			StateCommitment:     newlyCreatedAssertion.StateCommitment,
			Validator:           newlyCreatedAssertion.Staker.Unwrap(),
		}

		s.On("HasStateCommitment", ctx, protocol.StateCommitment{}).Return(false)

		err := v.onLeafCreated(ctx, ev)
		require.NoError(t, err)
		AssertLogsContain(t, logsHook, "New leaf appended")
		AssertLogsContain(t, logsHook, "No fork detected in assertion tree")
	})
	t.Run("fork leads validator to challenge leaf", func(t *testing.T) {
		logsHook := test.NewGlobal()
		chain := protocol.NewAssertionChain(
			ctx,
			util.NewArtificialTimeReference(),
			time.Second,
		)
		staker1 := common.BytesToAddress([]byte("foo"))
		staker2 := common.BytesToAddress([]byte("bar"))
		staker3 := common.BytesToAddress([]byte("nyan"))
		stateManager := &mocks.MockStateManager{}
		v := setupValidatorWithChain(t, chain, stateManager, staker3)

<<<<<<< HEAD
		// Add balances to the stakers.
		bal := big.NewInt(0).Mul(protocol.Gwei, big.NewInt(100))
		err := chain.Tx(func(tx *protocol.ActiveTx, p protocol.OnChainProtocol) error {
			chain.AddToBalance(tx, staker1, bal)
			chain.AddToBalance(tx, staker2, bal)
			chain.AddToBalance(tx, staker3, bal)
			return nil
		})
		require.NoError(t, err)

		// Create some commitments.
		commit := protocol.StateCommitment{
			StateRoot: common.BytesToHash([]byte("baz")),
			Height:    1,
=======
		parentSeqNum := protocol.SequenceNum(1)
		prevRoot := common.BytesToHash([]byte("foo"))
		parentAssertion := &protocol.Assertion{
			StateCommitment: protocol.StateCommitment{
				StateRoot: prevRoot,
				Height:    uint64(parentSeqNum),
			},
			Staker: util.Some[common.Address](common.BytesToAddress([]byte("foo"))),
		}
		seqNum := parentSeqNum + 1
		newlyCreatedAssertion := &protocol.Assertion{
			Prev:        util.Some[*protocol.Assertion](parentAssertion),
			SequenceNum: seqNum,
			StateCommitment: protocol.StateCommitment{
				StateRoot: common.BytesToHash([]byte("foo")),
				Height:    2,
			},
			Staker: util.Some[common.Address](common.BytesToAddress([]byte("foo"))),
>>>>>>> 8d49e507
		}
		forkedCommit := protocol.StateCommitment{
			StateRoot: common.BytesToHash([]byte("woop")),
			Height:    2,
		}

		stateManager.On("HasStateCommitment", ctx, commit).Return(false)
		stateManager.On("HasStateCommitment", ctx, forkedCommit).Return(false)
		stateManager.On("LatestHistoryCommitment", ctx).Return(util.HistoryCommitment{}, nil)

		var genesis *protocol.Assertion
		var assertion *protocol.Assertion
		var forkedAssertion *protocol.Assertion
		err = chain.Call(func(tx *protocol.ActiveTx, p protocol.OnChainProtocol) error {
			genesis = chain.LatestConfirmed(tx)
			return nil
		})
		require.NoError(t, err)

		err = chain.Tx(func(tx *protocol.ActiveTx, p protocol.OnChainProtocol) error {
			assertion, err = chain.CreateLeaf(
				tx,
				genesis,
				commit,
				staker1,
			)
			if err != nil {
				return err
			}
			forkedAssertion, err = chain.CreateLeaf(
				tx,
				genesis,
				forkedCommit,
				staker2,
			)
			if err != nil {
				return err
			}
			return nil
		})
		require.NoError(t, err)

		ev := &protocol.CreateLeafEvent{
<<<<<<< HEAD
			PrevSeqNum:          genesis.SequenceNum,
			PrevStateCommitment: genesis.StateCommitment,
			SeqNum:              assertion.SequenceNum,
			StateCommitment:     assertion.StateCommitment,
			Staker:              staker1,
=======
			PrevSeqNum:          parentAssertion.SequenceNum,
			PrevStateCommitment: parentAssertion.StateCommitment,
			SeqNum:              newlyCreatedAssertion.SequenceNum,
			StateCommitment:     newlyCreatedAssertion.StateCommitment,
			Validator:           newlyCreatedAssertion.Staker.Unwrap(),
>>>>>>> 8d49e507
		}
		err = v.onLeafCreated(ctx, ev)
		require.NoError(t, err)
		ev = &protocol.CreateLeafEvent{
			PrevSeqNum:          genesis.SequenceNum,
			PrevStateCommitment: genesis.StateCommitment,
			SeqNum:              forkedAssertion.SequenceNum,
			StateCommitment:     forkedAssertion.StateCommitment,
<<<<<<< HEAD
			Staker:              staker2,
=======
			Validator:           forkedAssertion.Staker.Unwrap(),
>>>>>>> 8d49e507
		}
		err = v.onLeafCreated(ctx, ev)
		require.NoError(t, err)
		AssertLogsContain(t, logsHook, "New leaf appended")
		AssertLogsContain(t, logsHook, "Initiating challenge")
		AssertLogsContain(t, logsHook, "Successfully created challenge and added leaf")
	})
}

func Test_processChallengeStart(t *testing.T) {
	ctx := context.Background()
	seq := protocol.SequenceNum(1)

	t.Run("challenge does not concern us", func(t *testing.T) {
		logsHook := test.NewGlobal()
		v, _, _ := setupValidator(t)

		err := v.onChallengeStarted(ctx, &protocol.StartChallengeEvent{
			ParentSeqNum: seq,
			ParentStateCommitment: protocol.StateCommitment{
				Height:    0,
				StateRoot: common.BytesToHash([]byte("foo")),
			},
			Validator: common.BytesToAddress([]byte("foo")),
		})
		require.NoError(t, err)
		AssertLogsDoNotContain(t, logsHook, "Received challenge")
	})
<<<<<<< HEAD
=======
	t.Run("challenge concerns us, we should act", func(t *testing.T) {
		logsHook := test.NewGlobal()
		v, _, _ := setupValidator(t)

		commitment := protocol.StateCommitment{
			Height:    0,
			StateRoot: common.BytesToHash([]byte("foo")),
		}
		leaf := &protocol.Assertion{
			StateCommitment: commitment,
			Staker:          util.None[common.Address](),
		}
		v.createdLeaves[commitment.StateRoot] = leaf

		err := v.processChallengeStart(ctx, &protocol.StartChallengeEvent{
			ParentSeqNum:          leaf.SequenceNum,
			ParentStateCommitment: leaf.StateCommitment,
			Validator:             common.BytesToAddress([]byte("foo")),
		})
		require.NoError(t, err)
		AssertLogsContain(t, logsHook, "Received challenge")
	})
>>>>>>> 8d49e507
}

func Test_findLatestValidAssertion(t *testing.T) {
	ctx := context.Background()
	tx := &protocol.ActiveTx{}
	t.Run("only valid latest assertion is genesis", func(t *testing.T) {
		v, p, _ := setupValidator(t)
		genesis := &protocol.Assertion{
			SequenceNum: 0,
			StateCommitment: protocol.StateCommitment{
				Height:    0,
				StateRoot: common.Hash{},
			},
			Prev:   util.None[*protocol.Assertion](),
			Staker: util.None[common.Address](),
		}
		p.On("LatestConfirmed", tx).Return(genesis)
		p.On("NumAssertions", tx).Return(uint64(100))
		latestValid := v.findLatestValidAssertion(ctx)
		require.Equal(t, genesis.SequenceNum, latestValid)
	})
	t.Run("all are valid, latest one is picked", func(t *testing.T) {
		v, p, s := setupValidator(t)
		assertions := setupAssertions(10)
		for _, a := range assertions {
			v.assertions[a.SequenceNum] = &protocol.CreateLeafEvent{
				StateCommitment: a.StateCommitment,
				SeqNum:          a.SequenceNum,
			}
			s.On("HasStateCommitment", ctx, a.StateCommitment).Return(true)
		}
		p.On("LatestConfirmed", tx).Return(assertions[0])
		p.On("NumAssertions", tx).Return(uint64(len(assertions)))

		latestValid := v.findLatestValidAssertion(ctx)
		require.Equal(t, assertions[len(assertions)-1].SequenceNum, latestValid)
	})
	t.Run("latest valid is behind", func(t *testing.T) {
		v, p, s := setupValidator(t)
		assertions := setupAssertions(10)
		for i, a := range assertions {
			v.assertions[a.SequenceNum] = &protocol.CreateLeafEvent{
				StateCommitment: a.StateCommitment,
				SeqNum:          a.SequenceNum,
			}
			if i <= 5 {
				s.On("HasStateCommitment", ctx, a.StateCommitment).Return(true)
			} else {
				s.On("HasStateCommitment", ctx, a.StateCommitment).Return(false)
			}
		}
		p.On("LatestConfirmed", tx).Return(assertions[0])
		p.On("NumAssertions", tx).Return(uint64(len(assertions)))
		latestValid := v.findLatestValidAssertion(ctx)
		require.Equal(t, assertions[5].SequenceNum, latestValid)
	})
}

func setupAssertions(num int) []*protocol.Assertion {
	if num == 0 {
		return make([]*protocol.Assertion, 0)
	}
	genesis := &protocol.Assertion{
		SequenceNum: 0,
		StateCommitment: protocol.StateCommitment{
			Height:    0,
			StateRoot: common.Hash{},
		},
		Prev:   util.None[*protocol.Assertion](),
		Staker: util.None[common.Address](),
	}
	assertions := []*protocol.Assertion{genesis}
	for i := 1; i < num; i++ {
		assertions = append(assertions, &protocol.Assertion{
			SequenceNum: protocol.SequenceNum(i),
			StateCommitment: protocol.StateCommitment{
				Height:    uint64(i),
				StateRoot: common.BytesToHash([]byte(fmt.Sprintf("%d", i))),
			},
			Prev:   util.Some[*protocol.Assertion](assertions[i-1]),
			Staker: util.None[common.Address](),
		})
	}
	return assertions
}

func setupValidatorWithChain(
	t testing.TB, chain protocol.ChainReadWriter, manager statemanager.Manager, staker common.Address,
) *Validator {
	v, err := New(context.Background(), chain, manager, WithAddress(staker))
	require.NoError(t, err)
	return v
}

func setupValidator(t testing.TB) (*Validator, *mocks.MockProtocol, *mocks.MockStateManager) {
	p := &mocks.MockProtocol{}
	s := &mocks.MockStateManager{}
	v, err := New(context.Background(), p, s)
	require.NoError(t, err)
	return v, p, s
}

// AssertLogsContain checks that the desired string is a subset of the current log output.
func AssertLogsContain(tb testing.TB, hook *test.Hook, want string, msg ...interface{}) {
	checkLogs(tb, hook, want, true, msg...)
}

// AssertLogsDoNotContain is the inverse check of LogsContain.
func AssertLogsDoNotContain(tb testing.TB, hook *test.Hook, want string, msg ...interface{}) {
	checkLogs(tb, hook, want, false, msg...)
}

// LogsContain checks whether a given substring is a part of logs. If flag=false, inverse is checked.
func checkLogs(tb testing.TB, hook *test.Hook, want string, flag bool, msg ...interface{}) {
	_, file, line, _ := runtime.Caller(2)
	entries := hook.AllEntries()
	logs := make([]string, 0, len(entries))
	match := false
	for _, e := range entries {
		msg, err := e.String()
		if err != nil {
			tb.Errorf("%s:%d Failed to format log entry to string: %v", filepath.Base(file), line, err)
			return
		}
		if strings.Contains(msg, want) {
			match = true
		}
		for _, field := range e.Data {
			fieldStr, ok := field.(string)
			if !ok {
				continue
			}
			if strings.Contains(fieldStr, want) {
				match = true
			}
		}
		logs = append(logs, msg)
	}
	var errMsg string
	if flag && !match {
		errMsg = parseMsg("Expected log not found", msg...)
	} else if !flag && match {
		errMsg = parseMsg("Unexpected log found", msg...)
	}
	if errMsg != "" {
		tb.Errorf("%s:%d %s: %v\nSearched logs:\n%v", filepath.Base(file), line, errMsg, want, logs)
	}
}

func parseMsg(defaultMsg string, msg ...interface{}) string {
	if len(msg) >= 1 {
		msgFormat, ok := msg[0].(string)
		if !ok {
			return defaultMsg
		}
		return fmt.Sprintf(msgFormat, msg[1:]...)
	}
	return defaultMsg
}<|MERGE_RESOLUTION|>--- conflicted
+++ resolved
@@ -69,7 +69,6 @@
 		stateManager := &mocks.MockStateManager{}
 		v := setupValidatorWithChain(t, chain, stateManager, staker3)
 
-<<<<<<< HEAD
 		// Add balances to the stakers.
 		bal := big.NewInt(0).Mul(protocol.Gwei, big.NewInt(100))
 		err := chain.Tx(func(tx *protocol.ActiveTx, p protocol.OnChainProtocol) error {
@@ -84,26 +83,6 @@
 		commit := protocol.StateCommitment{
 			StateRoot: common.BytesToHash([]byte("baz")),
 			Height:    1,
-=======
-		parentSeqNum := protocol.SequenceNum(1)
-		prevRoot := common.BytesToHash([]byte("foo"))
-		parentAssertion := &protocol.Assertion{
-			StateCommitment: protocol.StateCommitment{
-				StateRoot: prevRoot,
-				Height:    uint64(parentSeqNum),
-			},
-			Staker: util.Some[common.Address](common.BytesToAddress([]byte("foo"))),
-		}
-		seqNum := parentSeqNum + 1
-		newlyCreatedAssertion := &protocol.Assertion{
-			Prev:        util.Some[*protocol.Assertion](parentAssertion),
-			SequenceNum: seqNum,
-			StateCommitment: protocol.StateCommitment{
-				StateRoot: common.BytesToHash([]byte("foo")),
-				Height:    2,
-			},
-			Staker: util.Some[common.Address](common.BytesToAddress([]byte("foo"))),
->>>>>>> 8d49e507
 		}
 		forkedCommit := protocol.StateCommitment{
 			StateRoot: common.BytesToHash([]byte("woop")),
@@ -147,19 +126,11 @@
 		require.NoError(t, err)
 
 		ev := &protocol.CreateLeafEvent{
-<<<<<<< HEAD
 			PrevSeqNum:          genesis.SequenceNum,
 			PrevStateCommitment: genesis.StateCommitment,
 			SeqNum:              assertion.SequenceNum,
 			StateCommitment:     assertion.StateCommitment,
-			Staker:              staker1,
-=======
-			PrevSeqNum:          parentAssertion.SequenceNum,
-			PrevStateCommitment: parentAssertion.StateCommitment,
-			SeqNum:              newlyCreatedAssertion.SequenceNum,
-			StateCommitment:     newlyCreatedAssertion.StateCommitment,
-			Validator:           newlyCreatedAssertion.Staker.Unwrap(),
->>>>>>> 8d49e507
+			Validator:           staker1,
 		}
 		err = v.onLeafCreated(ctx, ev)
 		require.NoError(t, err)
@@ -168,11 +139,7 @@
 			PrevStateCommitment: genesis.StateCommitment,
 			SeqNum:              forkedAssertion.SequenceNum,
 			StateCommitment:     forkedAssertion.StateCommitment,
-<<<<<<< HEAD
-			Staker:              staker2,
-=======
-			Validator:           forkedAssertion.Staker.Unwrap(),
->>>>>>> 8d49e507
+			Validator:           staker2,
 		}
 		err = v.onLeafCreated(ctx, ev)
 		require.NoError(t, err)
@@ -201,31 +168,6 @@
 		require.NoError(t, err)
 		AssertLogsDoNotContain(t, logsHook, "Received challenge")
 	})
-<<<<<<< HEAD
-=======
-	t.Run("challenge concerns us, we should act", func(t *testing.T) {
-		logsHook := test.NewGlobal()
-		v, _, _ := setupValidator(t)
-
-		commitment := protocol.StateCommitment{
-			Height:    0,
-			StateRoot: common.BytesToHash([]byte("foo")),
-		}
-		leaf := &protocol.Assertion{
-			StateCommitment: commitment,
-			Staker:          util.None[common.Address](),
-		}
-		v.createdLeaves[commitment.StateRoot] = leaf
-
-		err := v.processChallengeStart(ctx, &protocol.StartChallengeEvent{
-			ParentSeqNum:          leaf.SequenceNum,
-			ParentStateCommitment: leaf.StateCommitment,
-			Validator:             common.BytesToAddress([]byte("foo")),
-		})
-		require.NoError(t, err)
-		AssertLogsContain(t, logsHook, "Received challenge")
-	})
->>>>>>> 8d49e507
 }
 
 func Test_findLatestValidAssertion(t *testing.T) {
