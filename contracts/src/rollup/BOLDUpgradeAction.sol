--- conflicted
+++ resolved
@@ -145,33 +145,22 @@
         return rollup.getStaker(staker);
     }
 
-<<<<<<< HEAD
-=======
     function isValidator(address validator) external view returns(bool) {
         return rollup.isValidator(validator);
     }
 }
 
->>>>>>> 32687a8d
 /// @title  Upgrades an Arbitrum rollup to the new challenge protocol
 /// @notice Requires implementation contracts to be pre-deployed and provided in the constructor
 ///         Also requires a lookup contract to be provided that contains the pre-image of the state hash
 ///         that is in the latest confirmed assertion in the current rollup.
 contract BOLDUpgradeAction {
-<<<<<<< HEAD
-=======
-    bytes32 public constant _ADMIN_SLOT = 0xb53127684a568b3173ae13b9f8a6016e243e63b6e8ee1178d6a717850b5d6103;
->>>>>>> 32687a8d
     uint256 public constant BLOCK_LEAF_SIZE = 2 ** 26; // CHRIS: TODO: get final number for this
     uint256 public constant BIGSTEP_LEAF_SIZE = 2 ** 23;
     uint256 public constant SMALLSTEP_LEAF_SIZE = 2 ** 20;
 
     address public immutable L1_TIMELOCK;
-<<<<<<< HEAD
     IOldRollup public immutable OLD_ROLLUP;
-=======
-    IOldRollup public immutable ROLLUP;
->>>>>>> 32687a8d
     address public immutable BRIDGE;
     address public immutable SEQ_INBOX;
     address public immutable REI;
@@ -214,7 +203,6 @@
         uint256 miniStakeAmt;
         uint256 chainId;
         address anyTrustFastConfirmer;
-        string chainConfig;
     }
 
     // Unfortunately these are not discoverable on-chain, so we need to supply them
@@ -254,11 +242,7 @@
         Settings memory settings
     ) {
         L1_TIMELOCK = contracts.l1Timelock;
-<<<<<<< HEAD
         OLD_ROLLUP = contracts.rollup;
-=======
-        ROLLUP = contracts.rollup;
->>>>>>> 32687a8d
         BRIDGE = contracts.bridge;
         SEQ_INBOX = contracts.sequencerInbox;
         REI = contracts.rollupEventInbox;
@@ -293,12 +277,7 @@
     /// @dev    Refund the existing stakers, pause and upgrade the current rollup to
     ///         allow them to withdraw after pausing
     function cleanupOldRollup() private {
-<<<<<<< HEAD
         IOldRollupAdmin(address(OLD_ROLLUP)).pause();
-=======
-        IOldRollup oldRollup = ROLLUP;
-        IOldRollupAdmin(address(oldRollup)).pause();
->>>>>>> 32687a8d
 
         uint64 stakerCount = ROLLUP_READER.stakerCount();
         // since we for-loop these stakers we set an arbitrary limit - we dont
@@ -318,11 +297,7 @@
         }
 
         // upgrade the rollup to one that allows validators to withdraw even whilst paused
-<<<<<<< HEAD
         DoubleLogicUUPSUpgradeable(address(OLD_ROLLUP)).upgradeSecondaryTo(IMPL_PATCHED_OLD_ROLLUP_USER);
-=======
-        DoubleLogicUUPSUpgradeable(address(oldRollup)).upgradeSecondaryTo(IMPL_OLD_ROLLUP_USER);
->>>>>>> 32687a8d
     }
 
     /// @dev    Create a config for the new rollup - fetches the latest confirmed
@@ -423,29 +398,16 @@
             challengeManager: challengeManager,
             rollupAdminLogic: IMPL_NEW_ROLLUP_ADMIN,
             rollupUserLogic: IRollupUser(IMPL_NEW_ROLLUP_USER),
-<<<<<<< HEAD
             validatorUtils: address(0), // CHRIS: TODO: remove this from the admin contract
-=======
-            validatorUtils: address(0), // CHRIS: TODO: remove this from the admin contract - this one for sure right?
->>>>>>> 32687a8d
             validatorWalletCreator: address(0) // CHRIS: TODO: remove this from the admin contract
         });
 
         // upgrade the surrounding contracts eg bridge, outbox, seq inbox, rollup event inbox
         // to set of the new rollup address
         bytes32 rollupSalt = keccak256(abi.encode(config));
-<<<<<<< HEAD
-        // CHRIS: TODO: as it stands we have the address wrong here since we dont append params to the creation code
-        //              however in nitro we've moved away from this and have an initializer
-        //              So this line and the new RollupProxy below need to be updated after updating from nitro
-        address expectedRollupAddress = Create2Upgradeable.computeAddress(
-            rollupSalt,
-            keccak256(abi.encodePacked(type(RollupProxy).creationCode, abi.encode(config, connectedContracts)))
-=======
         address expectedRollupAddress = Create2Upgradeable.computeAddress(
             rollupSalt,
             keccak256(type(RollupProxy).creationCode)
->>>>>>> 32687a8d
         );
         upgradeSurroundingContracts(expectedRollupAddress);
 
@@ -461,12 +423,6 @@
             _stakeAmount: config.miniStakeValue,
             _excessStakeReceiver: L1_TIMELOCK
         });
-<<<<<<< HEAD
-
-        // CHRIS: TODO: we need add in the existing validators here
-        RollupProxy rollup = new RollupProxy{ salt: rollupSalt}(
-            config, connectedContracts
-=======
 
         RollupProxy rollup = new RollupProxy{ salt: rollupSalt}();
         require(address(rollup) == expectedRollupAddress, "UNEXPCTED_ROLLUP_ADDR");
@@ -483,7 +439,6 @@
         rollup.initializeProxy(
             config,
             connectedContracts
->>>>>>> 32687a8d
         );
 
         emit RollupMigrated(expectedRollupAddress, address(challengeManager));
