// SPDX-License-Identifier: UNLICENSED
pragma solidity ^0.8.17;

import "./UintUtilsLib.sol";
import "./MerkleTreeLib.sol";
import "./ChallengeEdgeLib.sol";
import "../../osp/IOneStepProofEntry.sol";
import "../DataEntities.sol";
import "../../libraries/Constants.sol";

/// @notice Data for creating a layer zero edge
struct CreateEdgeArgs {
    /// @notice The type of edge to be created
    EdgeType edgeType;
    /// @notice The end history root of the edge to be created
    bytes32 endHistoryRoot;
    /// @notice The end height of the edge to be created.
    /// @dev    End height is deterministic for different edge types but supplying it here gives the
    ///         caller a bit of extra security that they are supplying data for the correct type of edge
    uint256 endHeight;
    /// @notice The edge, or assertion, that is being claimed correct by the newly created edge.
    bytes32 claimId;
}

/// @notice Data parsed raw proof data
struct ProofData {
    /// @notice The first state being committed to by an edge
    bytes32 startState;
    /// @notice The last state being committed to by an edge
    bytes32 endState;
    /// @notice A proof that the end state is included in the egde
    bytes32[] inclusionProof;
}

/// @notice Stores all edges and their rival status
struct EdgeStore {
    /// @dev A mapping of edge id to edges. Edges are never deleted, only created, and potentially confirmed.
    mapping(bytes32 => ChallengeEdge) edges;
    /// @dev A mapping of mutualId to edge id. Rivals share the same mutual id, and here we
    ///      store the edge id of the second edge that was created with the same mutual id - the first rival
    ///      When only one edge exists for a specific mutual id then a special magic string hash is stored instead
    ///      of the first rival id, to signify that a single edge does exist with this mutual id
    mapping(bytes32 => bytes32) firstRivals;
}

/// @notice Input data to a one step proof
struct OneStepData {
    uint256 inboxMsgCountSeen;
    /// @notice Used to prove the inbox message count seen
    bytes inboxMsgCountSeenProof;

    bytes32 wasmModuleRoot;
    /// @notice Used to prove wasm module root
    bytes wasmModuleRootProof;

    /// @notice The hash of the state that's being executed from
    bytes32 beforeHash;
    /// @notice Proof data to accompany the execution context
    bytes proof;
}

/// @notice Data about a recently added edge
struct EdgeAddedData {
    bytes32 edgeId;
    bytes32 mutualId;
    bytes32 originId;
    bytes32 claimId;
    bool hasRival;
    uint256 length;
    EdgeType eType;
    bool isLayerZero;
}

/// @title  Core functionality for the Edge Challenge Manager
/// @notice The edge manager library allows edges to be added and bisected, and keeps track of the amount
///         of time an edge remained unrivaled.
library EdgeChallengeManagerLib {
    using ChallengeEdgeLib for ChallengeEdge;

    /// @dev Magic string hash to represent that a edges with a given mutual id have no rivals
    bytes32 constant UNRIVALED = keccak256(abi.encodePacked("UNRIVALED"));

<<<<<<< HEAD
=======
    /// @notice A new edge has been added to the challenge manager
    /// @param edgeId       The id of the newly added edge
    /// @param mutualId     The mutual id of the added edge - all rivals share the same mutual id
    /// @param originId     The origin id of the added edge - origin ids link an edge to the level above
    /// @param hasRival     Does the newly added edge have a rival upon creation
    /// @param length       The length of the new edge
    /// @param eType        The type of the new edge
    /// @param isLayerZero  Whether the new edge was added at layer zero - has a claim and a staker
    event EdgeAdded(
        bytes32 indexed edgeId,
        bytes32 indexed mutualId,
        bytes32 indexed originId,
        bool hasRival,
        uint256 length,
        EdgeType eType,
        bool isLayerZero
    );

    /// @notice An edge has been bisected
    /// @param edgeId                   The id of the edge that was bisected
    /// @param lowerChildId             The id of the lower child created during bisection
    /// @param upperChildId             The id of the upper child created during bisection
    /// @param lowerChildAlreadyExists  When an edge is bisected the lower child may already exist - created by a rival.
    event EdgeBisected(
        bytes32 indexed edgeId, bytes32 indexed lowerChildId, bytes32 indexed upperChildId, bool lowerChildAlreadyExists
    );

    /// @notice An edge can be confirmed if both of its children were already confirmed.
    /// @param edgeId   The edge that was confirmed
    /// @param mutualId The mutual id of the confirmed edge
    event EdgeConfirmedByChildren(bytes32 indexed edgeId, bytes32 indexed mutualId);

    /// @notice An edge can be confirmed if the cumulative time unrivaled of it and a direct chain of ancestors is greater than a threshold
    /// @param edgeId               The edge that was confirmed
    /// @param mutualId             The mutual id of the confirmed edge
    /// @param totalTimeUnrivaled   The cumulative amount of time (in blocks) this edge spent unrivaled
    event EdgeConfirmedByTime(bytes32 indexed edgeId, bytes32 indexed mutualId, uint256 totalTimeUnrivaled);

    /// @notice An edge can be confirmed if a zero layer edge in the level below claims this edge
    /// @param edgeId           The edge that was confirmed
    /// @param mutualId         The mutual id of the confirmed edge
    /// @param claimingEdgeId   The id of the zero layer edge that claimed this edge
    event EdgeConfirmedByClaim(bytes32 indexed edgeId, bytes32 indexed mutualId, bytes32 claimingEdgeId);

    /// @notice A SmallStep edge of length 1 can be confirmed via a one step proof
    /// @param edgeId   The edge that was confirmed
    /// @param mutualId The mutual id of the confirmed edge
    event EdgeConfirmedByOneStepProof(bytes32 indexed edgeId, bytes32 indexed mutualId);

>>>>>>> db68e809
    /// @notice Get an edge from the store
    /// @dev    Throws if the edge does not exist in the store
    /// @param store    The edge store to fetch an id from
    /// @param edgeId   The id of the edge to fetch
    function get(EdgeStore storage store, bytes32 edgeId) internal view returns (ChallengeEdge storage) {
        require(store.edges[edgeId].exists(), "Edge does not exist");
        return store.edges[edgeId];
    }

    /// @notice Adds a new edge to the store
    /// @dev    Updates first rival info for later use in calculating time unrivaled
    /// @param store    The store to add the edge to
    /// @param edge     The edge to add
    function add(EdgeStore storage store, ChallengeEdge memory edge) internal returns (EdgeAddedData memory) {
        bytes32 eId = edge.idMem();
        // add the edge if it doesnt exist already
        require(!store.edges[eId].exists(), "Edge already exists");
        store.edges[eId] = edge;

        // edges that are rivals share the same mutual id
        // we use records of whether a mutual id has ever been added to decide if
        // the new edge is a rival. This will later allow us to calculate time an edge
        // stayed unrivaled
        bytes32 mutualId = ChallengeEdgeLib.mutualIdComponent(
            edge.eType, edge.originId, edge.startHeight, edge.startHistoryRoot, edge.endHeight
        );
        bytes32 firstRival = store.firstRivals[mutualId];

        // the first time we add a mutual id we store a magic string hash against it
        // We do this to distinguish from there being no edges
        // with this mutual. And to distinguish it from the first rival, where we
        // will use an actual edge id so that we can look up the created when time
        // of the first rival, and use it for calculating time unrivaled
        if (firstRival == 0) {
            store.firstRivals[mutualId] = UNRIVALED;
        } else if (firstRival == UNRIVALED) {
            store.firstRivals[mutualId] = eId;
        } else {
            // after we've stored the first rival we dont need to keep a record of any
            // other rival edges - they will all have a zero time unrivaled
        }

        return EdgeAddedData(
            eId,
            mutualId,
            edge.originId,
            edge.claimId,
            firstRival != 0,
            store.edges[eId].length(),
            edge.eType,
            edge.claimId != 0
        );
    }

    /// @notice Conduct checks that are specific to the edge type.
    /// @dev    Since different edge types also require different proofs, we also include the specific
    ///         proof parsing logic and return the common parts for later use.
    /// @param store            The store containing existing edges
    /// @param assertionChain   The assertion chain containing assertions
    /// @param args             The edge creation args
    /// @param proof            Additional proof data to be pars4ed and used
    /// @return                 Data parsed from the proof, or fetched from elsewhere. Also the origin id for the to be created.
    function layerZeroTypeSpecifcChecks(
        EdgeStore storage store,
        IAssertionChain assertionChain,
        CreateEdgeArgs memory args,
        bytes memory proof
    ) internal view returns (ProofData memory, bytes32) {
        if (args.edgeType == EdgeType.Block) {
            // origin id is the assertion which is the root of challenge
            // all rivals and their children share the same origin id - it is a link to the information
            // they agree on
            bytes32 originId = assertionChain.getPredecessorId(args.claimId);

            // if the assertion is already confirmed or rejected then it cant be referenced as a claim
            require(assertionChain.isPending(args.claimId), "Claim assertion is not pending");

<<<<<<< HEAD
            // if the claim doesnt have a sibling then it is undisputed, there's no need
            // to open challenge edges for it
=======
            // CHRIS: TODO: rename this to "getSibling"? Is it even important?
>>>>>>> db68e809
            require(assertionChain.hasSibling(args.claimId), "Assertion is not in a fork");

            // parse the inclusion proof for later use
            require(proof.length > 0, "Block edge specific proof is empty");
            bytes32[] memory inclusionProof = abi.decode(proof, (bytes32[]));

            bytes32 startState = assertionChain.getStateHash(originId);
            bytes32 endState = assertionChain.getStateHash(args.claimId);
            return (ProofData(startState, endState, inclusionProof), originId);
        } else {
            ChallengeEdge storage claimEdge = get(store, args.claimId);

            // origin id is the mutual id of the claim
            // all rivals and their children share the same origin id - it is a link to the information
            // they agree on
            bytes32 originId = claimEdge.mutualId();

            // once a claim is confirmed it's status can never become pending again, so there is no point
            // opening a challenge that references it
            require(claimEdge.status == EdgeStatus.Pending, "Claim is not pending");

            // Claim must be length one. If it is unrivaled then its unrivaled time is ticking up, so there's
            // no need to create claims against it
            require(hasLengthOneRival(store, args.claimId), "Claim does not have length 1 rival");

            // the edge must be a level down from the claim
            require(args.edgeType == EdgeChallengeManagerLib.nextEdgeType(claimEdge.eType), "Invalid claim edge type");

            // parse the proofs
            require(proof.length > 0, "Edge type specific proof is empty");
            (
                bytes32 startState,
                bytes32 endState,
                bytes32[] memory claimStartInclusionProof,
                bytes32[] memory claimEndInclusionProof,
                bytes32[] memory edgeInclusionProof
            ) = abi.decode(proof, (bytes32, bytes32, bytes32[], bytes32[], bytes32[]));

            // if the start and end states are consistent with the claim edge
            // this guarantees that the edge we're creating is a 'continuation' of the claim edge, it is
            // a commitment to the states that between start and end states of the claim
            MerkleTreeLib.verifyInclusionProof(
                claimEdge.startHistoryRoot, startState, claimEdge.startHeight, claimStartInclusionProof
            );

            // it's doubly important to check the end state since if the end state since the claim id is
            // not part of the edge id, so we need to ensure that it's not possible to create two edges of the
            // same id, but with different claim id. Ensuring that the end state is linked to the claim,
            // and later ensuring that the end state is part of the history commitment of the new edge ensures
            // that the end history root of the new edge will be different for different claim ids, and therefore
            // the edge ids will be different
            MerkleTreeLib.verifyInclusionProof(
                claimEdge.endHistoryRoot, endState, claimEdge.endHeight, claimEndInclusionProof
            );

            return (ProofData(startState, endState, edgeInclusionProof), originId);
        }
    }

    /// @notice Zero layer edges have to be a fixed height.
    ///         This function returns the end height for a given edge height
    function getLayerZeroEndHeight(EdgeType eType) internal pure returns (uint256) {
        if (eType == EdgeType.Block) {
            return LAYERZERO_BLOCKEDGE_HEIGHT;
        } else if (eType == EdgeType.BigStep) {
            return LAYERZERO_BIGSTEPEDGE_HEIGHT;
        } else if (eType == EdgeType.SmallStep) {
            return LAYERZERO_SMALLSTEPEDGE_HEIGHT;
        } else {
            revert("Unrecognised edge type");
        }
    }

    /// @notice Common checks that apply to all layer zero edges
    /// @param proofData    Data extracted from supplied proof
    /// @param args         The edge creation args
    /// @param prefixProof  A proof that the start history root commits to a prefix of the states committed
    ///                     to by the end history root
    function layerZeroCommonChecks(ProofData memory proofData, CreateEdgeArgs memory args, bytes calldata prefixProof)
        internal
        pure
        returns (bytes32)
    {
        // since zero layer edges have a start height of zero, we know that they are a size
        // one tree containing only the start state. We can then compute the history root directly
        bytes32 startHistoryRoot = MerkleTreeLib.root(MerkleTreeLib.appendLeaf(new bytes32[](0), proofData.startState));

        // edge have a deterministic end height dependent on their type
        uint256 endHeight = getLayerZeroEndHeight(args.edgeType);

        // It isnt strictly necessary to pass in the end height, we know what it
        // should be so we could just use the end height that we get from getLayerZeroEndHeight
        // However it's a nice sanity check for the calling code to check that their local edge
        // will have the same height as the one created here
        require(args.endHeight == endHeight, "Invalid edge size");

        // the end state is checked/detemined as part of the specific edge type
        // We then ensure that that same end state is part of the end history root we're creating
        // This ensures continuity of states between levels - the state is present in both this
        // level and the one above
        MerkleTreeLib.verifyInclusionProof(args.endHistoryRoot, proofData.endState, endHeight, proofData.inclusionProof);

        // start root must always be a prefix of end root, we ensure that
        // this new edge adheres to this. Future bisections will ensure that this
        // property is conserved
        require(prefixProof.length > 0, "Prefix proof is empty");
        (bytes32[] memory preExpansion, bytes32[] memory preProof) = abi.decode(prefixProof, (bytes32[], bytes32[]));
        MerkleTreeLib.verifyPrefixProof(startHistoryRoot, 1, args.endHistoryRoot, endHeight + 1, preExpansion, preProof);

        return (startHistoryRoot);
    }

<<<<<<< HEAD
=======
    
>>>>>>> db68e809
    /// @notice Creates a new layer zero edges from edge creation args
    function toLayerZeroEdge(bytes32 originId, bytes32 startHistoryRoot, CreateEdgeArgs memory args)
        private
        view
        returns (ChallengeEdge memory)
    {
        return ChallengeEdgeLib.newLayerZeroEdge(
            originId, startHistoryRoot, 0, args.endHistoryRoot, args.endHeight, args.claimId, msg.sender, args.edgeType
        );
    }

    /// @notice Performs necessary checks and creates a new layer zero edge
    /// @param store            The store containing existing edges
    /// @param assertionChain   The assertion chain containing assertions
    /// @param args             Edge data
    /// @param prefixProof      Proof that the start history root commits to a prefix of the states that
    ///                         end history root commits to
    /// @param proof            Additional proof data
    ///                         For Block type edges this is the abi encoding of:
    ///                         bytes32[]: Inclusion proof - proof to show that the end state is the last state in the end history root
    ///                         For BigStep and SmallStep edges this is the abi encoding of:
    ///                         bytes32: Start state - first state the edge commits to
    ///                         bytes32: End state - last state the edge commits to
    ///                         bytes32[]: Claim start inclusion proof - proof to show the start state is the first state in the claim edge
    ///                         bytes32[]: Claim end inclusion proof - proof to show the end state is the last state in the claim edge
    ///                         bytes32[]: Inclusion proof - proof to show that the end state is the last state in the end history root
    function createLayerZeroEdge(
        EdgeStore storage store,
        IAssertionChain assertionChain,
        CreateEdgeArgs memory args,
        bytes calldata prefixProof,
        bytes calldata proof
<<<<<<< HEAD
    ) internal returns (EdgeAddedData memory) {
=======
    ) internal returns (bytes32) {
>>>>>>> db68e809
        // each edge type requires some specific checks
        (ProofData memory proofData, bytes32 originId) = layerZeroTypeSpecifcChecks(store, assertionChain, args, proof);
        // all edge types share some common checks
        (bytes32 startHistoryRoot) = layerZeroCommonChecks(proofData, args, prefixProof);
        // we only wrap the struct creation in a function as doing so with exceeds the stack limit
        ChallengeEdge memory ce = toLayerZeroEdge(originId, startHistoryRoot, args);
<<<<<<< HEAD
        return add(store, ce);
=======
        add(store, ce);
        return ce.idMem();
>>>>>>> db68e809
    }

    /// @notice From any given edge, get the id of the previous assertion
    /// @param edgeId   The edge to get the prev assertion Id
    function getPrevAssertionId(EdgeStore storage store, bytes32 edgeId) internal view returns (bytes32) {
        ChallengeEdge storage edge = get(store, edgeId);

        // if the edge is small step, find a big step edge that it's linked to
        if (edge.eType == EdgeType.SmallStep) {
            bytes32 bigStepEdgeId = store.firstRivals[edge.originId];
            edge = get(store, bigStepEdgeId);
        }

        // if the edge is big step, find a block edge that it's linked to
        if (edge.eType == EdgeType.BigStep) {
            bytes32 blockEdgeId = store.firstRivals[edge.originId];
            edge = get(store, blockEdgeId);
        }

        // Sanity Check: should never be hit for validly constructed edges
        require(edge.eType == EdgeType.Block, "Edge not block type after traversal");

        // For Block type edges the origin id is the assertion id of claim prev
        return edge.originId;
    }

    /// @notice Does this edge currently have one or more rivals
    ///         Rival edges share the same startHeight, startHistoryCommitment and the same endHeight,
    ///         but they have a different endHistoryRoot. Rival edges have the same mutualId
    /// @param store    The edge store containing the edge
    /// @param edgeId   The edge if to test if it is unrivaled
    function hasRival(EdgeStore storage store, bytes32 edgeId) internal view returns (bool) {
        require(store.edges[edgeId].exists(), "Edge does not exist");

        // rivals have the same mutual id
        bytes32 mutualId = store.edges[edgeId].mutualId();
        bytes32 firstRival = store.firstRivals[mutualId];
        // Sanity check: it should never be possible to create an edge without having an entry in firstRivals
        require(firstRival != 0, "Empty first rival");

        // can only have no rival if the firstRival is the UNRIVALED magic hash
        return firstRival != UNRIVALED;
    }

    /// @notice Is the edge a single step in length, and does it have at least one rival.
    /// @param store    The edge store containing the edge
    /// @param edgeId   The edge id to test for single step and rivaled
    function hasLengthOneRival(EdgeStore storage store, bytes32 edgeId) internal view returns (bool) {
        // must be length 1 and have rivals - all rivals have the same length
        return (hasRival(store, edgeId) && store.edges[edgeId].length() == 1);
    }

    /// @notice The amount of time (in blocks) this edge has spent without rivals
    ///         This value is increasing whilst an edge is unrivaled, once a rival is created
    ///         it is fixed. If an edge has rivals from the moment it is created then it will have
    ///         a zero time unrivaled
    function timeUnrivaled(EdgeStore storage store, bytes32 edgeId) internal view returns (uint256) {
        require(store.edges[edgeId].exists(), "Edge does not exist");

        bytes32 mutualId = store.edges[edgeId].mutualId();
        bytes32 firstRival = store.firstRivals[mutualId];
        // Sanity check: it's not possible to have a 0 first rival for an edge that exists
        require(firstRival != 0, "Empty rival record");

        // this edge has no rivals, the time is still going up
        // we give the current amount of time unrivaled
        if (firstRival == UNRIVALED) {
            return block.number - store.edges[edgeId].createdAtBlock;
        } else {
            // Sanity check: it's not possible an edge does not exist for a first rival record
            require(store.edges[firstRival].exists(), "Rival edge does not exist");

            // rivals exist for this edge
            uint256 firstRivalCreatedAtBlock = store.edges[firstRival].createdAtBlock;
            uint256 edgeCreatedAtBlock = store.edges[edgeId].createdAtBlock;
            if (firstRivalCreatedAtBlock > edgeCreatedAtBlock) {
                // if this edge was created before the first rival then we return the difference
                // in createdAtBlock number
                return firstRivalCreatedAtBlock - edgeCreatedAtBlock;
            } else {
                // if this was created at the same time as, or after the the first rival
                // then we return 0
                return 0;
            }
        }
    }

    /// @notice Given a start and an endpoint determine the bisection height
    /// @dev    Returns the highest power of 2 in the differing lower bits of start and end
    function mandatoryBisectionHeight(uint256 start, uint256 end) internal pure returns (uint256) {
        require(end - start >= 2, "Height difference not two or more");
        if (end - start == 2) {
            return start + 1;
        }

        uint256 diff = (end - 1) ^ start;
        uint256 mostSignificantSharedBit = UintUtilsLib.mostSignificantBit(diff);
        uint256 mask = type(uint256).max << mostSignificantSharedBit;
        return ((end - 1) & mask);
    }

    /// @notice Bisect and edge. This creates two child edges:
    ///         lowerChild: has the same start root and height as this edge, but a different end root and height
    ///         upperChild: has the same end root and height as this edge, but a different start root and height
    ///         The lower child end root and height are equal to the upper child start root and height. This height
    ///         is the mandatoryBisectionHeight.
    ///         The lower child may already exist, however it's not possible for the upper child to exist as that would
    ///         mean that the edge has already been bisected
    /// @param store                The edge store containing the edge to bisect
    /// @param edgeId               Edge to bisect
    /// @param bisectionHistoryRoot The new history root to be used in the lower and upper children
    /// @param prefixProof          A proof to show that the bisectionHistoryRoot commits to a prefix of the current endHistoryRoot
    /// @return lowerChildId        The id of the newly created lower child edge
    /// @return lowerChildAdded     Data about the lower child edge, empty if the lower child already existed
    /// @return upperChildAdded     Data about the upper child edge, never empty
    function bisectEdge(EdgeStore storage store, bytes32 edgeId, bytes32 bisectionHistoryRoot, bytes memory prefixProof)
        internal
        returns (bytes32, EdgeAddedData memory, EdgeAddedData memory)
    {
        require(store.edges[edgeId].status == EdgeStatus.Pending, "Edge not pending");
        require(hasRival(store, edgeId), "Cannot bisect an unrivaled edge");

        // cannot bisect an edge twice
        ChallengeEdge memory ce = get(store, edgeId);
        require(
            store.edges[edgeId].lowerChildId == 0 && store.edges[edgeId].upperChildId == 0, "Edge already has children"
        );

        // bisections occur at deterministic heights, this ensures that
        // rival edges bisect at the same height, and create the same child if they agree
        uint256 middleHeight = mandatoryBisectionHeight(ce.startHeight, ce.endHeight);
        {
            (bytes32[] memory preExpansion, bytes32[] memory proof) = abi.decode(prefixProof, (bytes32[], bytes32[]));
            MerkleTreeLib.verifyPrefixProof(
                bisectionHistoryRoot, middleHeight + 1, ce.endHistoryRoot, ce.endHeight + 1, preExpansion, proof
            );
        }

        bytes32 lowerChildId;
        // CHRIS: TODO: check what value we have here if this is never added
        EdgeAddedData memory lowerChildAdded;
        {
            // midpoint proof it valid, create and store the children
            ChallengeEdge memory lowerChild = ChallengeEdgeLib.newChildEdge(
                ce.originId, ce.startHistoryRoot, ce.startHeight, bisectionHistoryRoot, middleHeight, ce.eType
            );
            lowerChildId = lowerChild.idMem();
            // it's possible that the store already has the lower child if it was created by a rival
            // (aka a merge move)
            if (!store.edges[lowerChildId].exists()) {
                lowerChildAdded = add(store, lowerChild);
            }
        }

        EdgeAddedData memory upperChildAdded;
        {
            ChallengeEdge memory upperChild = ChallengeEdgeLib.newChildEdge(
                ce.originId, bisectionHistoryRoot, middleHeight, ce.endHistoryRoot, ce.endHeight, ce.eType
            );

            // Sanity check: it's not possible that the upper child already exists, for this to be the case
            // the edge would have to have been bisected already.
            require(!store.edges[upperChild.idMem()].exists(), "Store contains upper child");
            upperChildAdded = add(store, upperChild);
        }

        store.edges[edgeId].setChildren(lowerChildId, upperChildAdded.edgeId);

        return (lowerChildId, lowerChildAdded, upperChildAdded);
    }

    /// @notice Confirm an edge if both its children are already confirmed
    function confirmEdgeByChildren(EdgeStore storage store, bytes32 edgeId) internal {
        require(store.edges[edgeId].exists(), "Edge does not exist");
        require(store.edges[edgeId].status == EdgeStatus.Pending, "Edge not pending");

        bytes32 lowerChildId = store.edges[edgeId].lowerChildId;
        // Sanity check: it bisect should already enforce that this child exists
        require(store.edges[lowerChildId].exists(), "Lower child does not exist");
        require(store.edges[lowerChildId].status == EdgeStatus.Confirmed, "Lower child not confirmed");

        bytes32 upperChildId = store.edges[edgeId].upperChildId;
        // Sanity check: it bisect should already enforce that this child exists
        require(store.edges[upperChildId].exists(), "Upper child does not exist");
        require(store.edges[upperChildId].status == EdgeStatus.Confirmed, "Upper child not confirmed");

        store.edges[edgeId].setConfirmed();
    }

    /// @notice Returns the sub edge type of the provided edge type
    function nextEdgeType(EdgeType eType) internal pure returns (EdgeType) {
        if (eType == EdgeType.Block) {
            return EdgeType.BigStep;
        } else if (eType == EdgeType.BigStep) {
            return EdgeType.SmallStep;
        } else if (eType == EdgeType.SmallStep) {
            revert("No next type after SmallStep");
        } else {
            revert("Unexpected edge type");
        }
    }

    /// @notice Check that the originId of a claiming edge matched the mutualId() of a supplied edge
    /// @dev    Does some additional sanity checks to ensure that the claim id link is valid
    /// @param store            The store containing all edges and rivals
    /// @param edgeId           The edge being claimed
    /// @param claimingEdgeId   The edge with a claim id equal to edge id
    function checkClaimIdLink(EdgeStore storage store, bytes32 edgeId, bytes32 claimingEdgeId) private view {
        // we do some extra checks that edge being claimed is eligible to be claimed by the claiming edge
        // these shouldn't be necessary since it should be impossible to add layer zero edges that do not
        // satisfy the checks below, but we conduct these checks anyway for double safety

        // the origin id of an edge should be the mutual id of the edge in the level above
        require(store.edges[edgeId].mutualId() == store.edges[claimingEdgeId].originId, "Origin id-mutual id mismatch");
        // the claiming edge must be exactly one level below
        require(
            nextEdgeType(store.edges[edgeId].eType) == store.edges[claimingEdgeId].eType,
            "Edge type does not match claiming edge type"
        );
    }

    /// @notice If a confirmed edge exists whose claim id is equal to this edge, then this edge can be confirmed
    /// @dev    When zero layer edges are created they reference an edge, or assertion, in the level above. If a zero layer
    ///         edge is confirmed, it becomes possible to also confirm the edge that it claims
    /// @param store            The store containing all edges and rivals data
    /// @param edgeId           The id of the edge to confirm
    /// @param claimingEdgeId   The id of the edge which has a claimId equal to edgeId
    function confirmEdgeByClaim(EdgeStore storage store, bytes32 edgeId, bytes32 claimingEdgeId) internal {
        // this edge is pending
        require(store.edges[edgeId].exists(), "Edge does not exist");
        require(store.edges[edgeId].status == EdgeStatus.Pending, "Edge not pending");
        // the claiming edge is confirmed
        require(store.edges[claimingEdgeId].exists(), "Claiming edge does not exist");
        require(store.edges[claimingEdgeId].status == EdgeStatus.Confirmed, "Claiming edge not confirmed");

        checkClaimIdLink(store, edgeId, claimingEdgeId);
        require(edgeId == store.edges[claimingEdgeId].claimId, "Claim does not match edge");

        store.edges[edgeId].setConfirmed();
    }

    /// @notice An edge can be confirmed if the total amount of time (in blocks) it and a single chain of its direct ancestors
    ///         has spent unrivaled is greater than the challenge period.
    /// @dev    Edges inherit time from their parents, so the sum of unrivaled timer is compared against the threshold.
    ///         Given that an edge cannot become unrivaled after becoming rivaled, once the threshold is passed
    ///         it will always remain passed. The direct ancestors of an edge are linked by parent-child links for edges
    ///         of the same edgeType, and claimId-edgeid links for zero layer edges that claim an edge in the level above.
    /// @param store                      The edge store containing all edges and rival data
    /// @param edgeId                     The id of the edge to confirm
    /// @param ancestorEdgeIds            The ids of the direct ancestors of an edge. These are ordered from the parent first, then going to grand-parent,
    ///                                   great-grandparent etc. The chain can extend only as far as the zero layer edge of type Block.
    /// @param confirmationThresholdBlock The number of blocks that the total unrivaled time of an ancestor chain needs to exceed in
    ///                                   order to be confirmed
    function confirmEdgeByTime(
        EdgeStore storage store,
        bytes32 edgeId,
        bytes32[] memory ancestorEdgeIds,
<<<<<<< HEAD
        uint256 confirmationThresholdSec
    ) internal returns (uint256) {
=======
        uint256 confirmationThresholdBlock
    ) internal {
>>>>>>> db68e809
        require(store.edges[edgeId].exists(), "Edge does not exist");
        require(store.edges[edgeId].status == EdgeStatus.Pending, "Edge not pending");

        bytes32 currentEdgeId = edgeId;
        uint256 totalTimeUnrivaled = timeUnrivaled(store, edgeId);

        // ancestors start from parent, then extend upwards
        for (uint256 i = 0; i < ancestorEdgeIds.length; i++) {
            ChallengeEdge storage e = get(store, ancestorEdgeIds[i]);
            // the ancestor must either have a parent-child link
            // or have a claim id-edge link when the ancestor is of a different edge type to its child
            if (e.lowerChildId == currentEdgeId || e.upperChildId == currentEdgeId) {
                totalTimeUnrivaled += timeUnrivaled(store, e.id());
                currentEdgeId = ancestorEdgeIds[i];
            } else if (ancestorEdgeIds[i] == store.edges[currentEdgeId].claimId) {
                checkClaimIdLink(store, ancestorEdgeIds[i], currentEdgeId);
                totalTimeUnrivaled += timeUnrivaled(store, e.id());
                currentEdgeId = ancestorEdgeIds[i];
            } else {
                revert("Current is not a child of ancestor");
            }
        }

        require(
            totalTimeUnrivaled > confirmationThresholdBlock,
            "Total time unrivaled not greater than confirmation threshold"
        );

        store.edges[edgeId].setConfirmed();

        return totalTimeUnrivaled;
    }

    /// @notice Confirm an edge by executing a one step proof
    /// @dev    One step proofs can only be executed against edges that have length one and of type SmallStep
    /// @param store                        The edge store containing all edges and rival data
    /// @param edgeId                       The id of the edge to confirm
    /// @param oneStepProofEntry            The one step proof contract
    /// @param oneStepData                  Input data to the one step proof
    /// @param beforeHistoryInclusionProof  Proof that the state which is the start of the edge is committed to by the startHistoryRoot
    /// @param afterHistoryInclusionProof   Proof that the state which is the end of the edge is committed to by the endHistoryRoot
    function confirmEdgeByOneStepProof(
        EdgeStore storage store,
        bytes32 edgeId,
        IOneStepProofEntry oneStepProofEntry,
        OneStepData memory oneStepData,
        ExecutionContext memory execCtx,
        bytes32[] memory beforeHistoryInclusionProof,
        bytes32[] memory afterHistoryInclusionProof
    ) internal {
        require(store.edges[edgeId].exists(), "Edge does not exist");
        require(store.edges[edgeId].status == EdgeStatus.Pending, "Edge not pending");

        // edge must be length one and be of type SmallStep
        require(store.edges[edgeId].eType == EdgeType.SmallStep, "Edge is not a small step");
        require(store.edges[edgeId].length() == 1, "Edge does not have single step");

        uint256 machineStep = get(store, edgeId).startHeight;

        // the state in the onestep data must be committed to by the startHistoryRoot
        MerkleTreeLib.verifyInclusionProof(
            store.edges[edgeId].startHistoryRoot, oneStepData.beforeHash, machineStep, beforeHistoryInclusionProof
        );

        // execute the single step to produce the after state
        bytes32 afterHash =
            oneStepProofEntry.proveOneStep(execCtx, machineStep, oneStepData.beforeHash, oneStepData.proof);

        // check that the after state was indeed committed to by the endHistoryRoot
        MerkleTreeLib.verifyInclusionProof(
            store.edges[edgeId].endHistoryRoot, afterHash, machineStep + 1, afterHistoryInclusionProof
        );

        store.edges[edgeId].setConfirmed();
    }
}<|MERGE_RESOLUTION|>--- conflicted
+++ resolved
@@ -48,11 +48,9 @@
     uint256 inboxMsgCountSeen;
     /// @notice Used to prove the inbox message count seen
     bytes inboxMsgCountSeenProof;
-
     bytes32 wasmModuleRoot;
     /// @notice Used to prove wasm module root
     bytes wasmModuleRootProof;
-
     /// @notice The hash of the state that's being executed from
     bytes32 beforeHash;
     /// @notice Proof data to accompany the execution context
@@ -80,58 +78,6 @@
     /// @dev Magic string hash to represent that a edges with a given mutual id have no rivals
     bytes32 constant UNRIVALED = keccak256(abi.encodePacked("UNRIVALED"));
 
-<<<<<<< HEAD
-=======
-    /// @notice A new edge has been added to the challenge manager
-    /// @param edgeId       The id of the newly added edge
-    /// @param mutualId     The mutual id of the added edge - all rivals share the same mutual id
-    /// @param originId     The origin id of the added edge - origin ids link an edge to the level above
-    /// @param hasRival     Does the newly added edge have a rival upon creation
-    /// @param length       The length of the new edge
-    /// @param eType        The type of the new edge
-    /// @param isLayerZero  Whether the new edge was added at layer zero - has a claim and a staker
-    event EdgeAdded(
-        bytes32 indexed edgeId,
-        bytes32 indexed mutualId,
-        bytes32 indexed originId,
-        bool hasRival,
-        uint256 length,
-        EdgeType eType,
-        bool isLayerZero
-    );
-
-    /// @notice An edge has been bisected
-    /// @param edgeId                   The id of the edge that was bisected
-    /// @param lowerChildId             The id of the lower child created during bisection
-    /// @param upperChildId             The id of the upper child created during bisection
-    /// @param lowerChildAlreadyExists  When an edge is bisected the lower child may already exist - created by a rival.
-    event EdgeBisected(
-        bytes32 indexed edgeId, bytes32 indexed lowerChildId, bytes32 indexed upperChildId, bool lowerChildAlreadyExists
-    );
-
-    /// @notice An edge can be confirmed if both of its children were already confirmed.
-    /// @param edgeId   The edge that was confirmed
-    /// @param mutualId The mutual id of the confirmed edge
-    event EdgeConfirmedByChildren(bytes32 indexed edgeId, bytes32 indexed mutualId);
-
-    /// @notice An edge can be confirmed if the cumulative time unrivaled of it and a direct chain of ancestors is greater than a threshold
-    /// @param edgeId               The edge that was confirmed
-    /// @param mutualId             The mutual id of the confirmed edge
-    /// @param totalTimeUnrivaled   The cumulative amount of time (in blocks) this edge spent unrivaled
-    event EdgeConfirmedByTime(bytes32 indexed edgeId, bytes32 indexed mutualId, uint256 totalTimeUnrivaled);
-
-    /// @notice An edge can be confirmed if a zero layer edge in the level below claims this edge
-    /// @param edgeId           The edge that was confirmed
-    /// @param mutualId         The mutual id of the confirmed edge
-    /// @param claimingEdgeId   The id of the zero layer edge that claimed this edge
-    event EdgeConfirmedByClaim(bytes32 indexed edgeId, bytes32 indexed mutualId, bytes32 claimingEdgeId);
-
-    /// @notice A SmallStep edge of length 1 can be confirmed via a one step proof
-    /// @param edgeId   The edge that was confirmed
-    /// @param mutualId The mutual id of the confirmed edge
-    event EdgeConfirmedByOneStepProof(bytes32 indexed edgeId, bytes32 indexed mutualId);
-
->>>>>>> db68e809
     /// @notice Get an edge from the store
     /// @dev    Throws if the edge does not exist in the store
     /// @param store    The edge store to fetch an id from
@@ -209,12 +155,8 @@
             // if the assertion is already confirmed or rejected then it cant be referenced as a claim
             require(assertionChain.isPending(args.claimId), "Claim assertion is not pending");
 
-<<<<<<< HEAD
             // if the claim doesnt have a sibling then it is undisputed, there's no need
             // to open challenge edges for it
-=======
-            // CHRIS: TODO: rename this to "getSibling"? Is it even important?
->>>>>>> db68e809
             require(assertionChain.hasSibling(args.claimId), "Assertion is not in a fork");
 
             // parse the inclusion proof for later use
@@ -327,10 +269,6 @@
         return (startHistoryRoot);
     }
 
-<<<<<<< HEAD
-=======
-    
->>>>>>> db68e809
     /// @notice Creates a new layer zero edges from edge creation args
     function toLayerZeroEdge(bytes32 originId, bytes32 startHistoryRoot, CreateEdgeArgs memory args)
         private
@@ -363,23 +301,14 @@
         CreateEdgeArgs memory args,
         bytes calldata prefixProof,
         bytes calldata proof
-<<<<<<< HEAD
     ) internal returns (EdgeAddedData memory) {
-=======
-    ) internal returns (bytes32) {
->>>>>>> db68e809
         // each edge type requires some specific checks
         (ProofData memory proofData, bytes32 originId) = layerZeroTypeSpecifcChecks(store, assertionChain, args, proof);
         // all edge types share some common checks
         (bytes32 startHistoryRoot) = layerZeroCommonChecks(proofData, args, prefixProof);
         // we only wrap the struct creation in a function as doing so with exceeds the stack limit
         ChallengeEdge memory ce = toLayerZeroEdge(originId, startHistoryRoot, args);
-<<<<<<< HEAD
         return add(store, ce);
-=======
-        add(store, ce);
-        return ce.idMem();
->>>>>>> db68e809
     }
 
     /// @notice From any given edge, get the id of the previous assertion
@@ -637,13 +566,8 @@
         EdgeStore storage store,
         bytes32 edgeId,
         bytes32[] memory ancestorEdgeIds,
-<<<<<<< HEAD
-        uint256 confirmationThresholdSec
+        uint256 confirmationThresholdBlock
     ) internal returns (uint256) {
-=======
-        uint256 confirmationThresholdBlock
-    ) internal {
->>>>>>> db68e809
         require(store.edges[edgeId].exists(), "Edge does not exist");
         require(store.edges[edgeId].status == EdgeStatus.Pending, "Edge not pending");
 
